from datetime import datetime
from fastapi import FastAPI
from fastapi.middleware.cors import CORSMiddleware
from contextlib import asynccontextmanager
import logging

from .config import settings
from .models.health import HealthResponse
<<<<<<< HEAD
from .database import init_db
from .routers import sessions
=======
from .db import get_pool, close_pool
from .routers import sessions

logging.basicConfig(level=logging.INFO)
logger = logging.getLogger(__name__)
>>>>>>> 4e292d06

SERVICE_NAME = "data-ingestion-web"
SERVICE_VERSION = "0.1.0"
SERVICE_PORT = 8004


@asynccontextmanager
async def lifespan(app: FastAPI):
    """Handle application lifecycle"""
    # Startup
    logger.info(f"Starting {SERVICE_NAME} v{SERVICE_VERSION}")
    try:
        await get_pool()
        logger.info("Database connection pool initialized")
    except Exception as e:
        logger.error(f"Failed to initialize database pool: {e}")
    
    yield
    
    # Shutdown
    logger.info(f"Shutting down {SERVICE_NAME}")
    await close_pool()
    logger.info("Database connection pool closed")


app = FastAPI(
    title=f"Heimdall SDR - {SERVICE_NAME}",
    version=SERVICE_VERSION,
    lifespan=lifespan,
)

app.add_middleware(
    CORSMiddleware,
    allow_origins=["*"],
    allow_credentials=True,
    allow_methods=["*"],
    allow_headers=["*"],
)

# Include routers
app.include_router(sessions.router)

# Register routers
app.include_router(sessions.router)


@app.on_event("startup")
async def startup():
    """Initialize database on startup"""
    init_db()


@app.get("/")
async def root():
    return {
        "service": SERVICE_NAME,
        "status": "running",
        "timestamp": datetime.utcnow().isoformat(),
        "version": SERVICE_VERSION,
    }


@app.get("/health")
async def health_check():
    return HealthResponse(
        status="healthy",
        service=SERVICE_NAME,
        version=SERVICE_VERSION,
        timestamp=datetime.utcnow()
    )


@app.get("/ready")
async def readiness_check():
    # Check database connection
    try:
        pool = await get_pool()
        async with pool.acquire() as conn:
            await conn.fetchval("SELECT 1")
        return {"ready": True, "database": "connected"}
    except Exception as e:
        logger.error(f"Readiness check failed: {e}")
        return {"ready": False, "database": "disconnected", "error": str(e)}


if __name__ == "__main__":
    import uvicorn
    uvicorn.run(app, host="0.0.0.0", port=SERVICE_PORT)<|MERGE_RESOLUTION|>--- conflicted
+++ resolved
@@ -6,16 +6,12 @@
 
 from .config import settings
 from .models.health import HealthResponse
-<<<<<<< HEAD
 from .database import init_db
-from .routers import sessions
-=======
 from .db import get_pool, close_pool
 from .routers import sessions
 
 logging.basicConfig(level=logging.INFO)
 logger = logging.getLogger(__name__)
->>>>>>> 4e292d06
 
 SERVICE_NAME = "data-ingestion-web"
 SERVICE_VERSION = "0.1.0"
