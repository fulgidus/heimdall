--- conflicted
+++ resolved
@@ -1,334 +1,179 @@
-# 🎯 Heimdall - Real-Time Radio Source Localization
-
-> AI-powered platform for locating radio transmissions using distributed WebSDR receivers.
-
-![heimdall.png](heimdall.png)
-
-[![License: CC Non-Commercial](https://img.shields.io/badge/License-CC%20Non--Commercial-orange.svg)](LICENSE)
-[![Status: In Development](https://img.shields.io/badge/Status-In%20Development-yellow.svg)](AGENTS.md)
-[![Community: Amateur Radio](https://img.shields.io/badge/Community-Amateur%20Radio-blue.svg)](https://www.iaru.org/)
-[![Coverage](https://raw.githubusercontent.com/fulgidus/heimdall/develop/docs/coverage/develop/badge.svg)](https://fulgidus.github.io/heimdall/coverage/)
-
----
-
-## ⚡ Quick Facts
-
-- **Accuracy**: ±30m (68% confidence)
-- **Latency**: <500ms processing
-- **Network**: 7 distributed WebSDR receivers (Italian 2m/70cm bands)
-- **Status**: Phase 7 in progress (Frontend development)
-
----
-
-## 🚀 Quick Start (5 minutes)
-
-```bash
-# Clone repository
-git clone https://github.com/fulgidus/heimdall.git
-cd heimdall
-
-# Configure environment
-cp .env.example .env
-
-# Start all services (Docker required)
-docker-compose up -d
-
-# Verify health
-make health-check
-```
-
-<<<<<<< HEAD
-See [Phase 1 Guide](docs/agents/20251022_080000_phase1_guide.md) for detailed setup instructions.
-
-### Testing
-
-**E2E Tests (Real Backend Integration)**
-
-Comprehensive end-to-end tests with **real backend calls** (NO mocks):
-
-```bash
-# Validate setup
-./scripts/validate-e2e-setup.sh
-
-# Run E2E tests (automatic backend orchestration)
-./scripts/run-e2e-tests.sh
-
-# Manual execution
-cd frontend && npm run test:e2e
-
-# Debug mode
-npm run test:e2e:debug
-```
-
-**Coverage**: 42 tests across 10 pages, 100% real HTTP calls  
-**Artifacts**: HAR files, screenshots, videos, traces, backend logs  
-**CI/CD**: Automated via GitHub Actions  
-
-See [E2E Testing Guide](docs/agents/20251024_104500_e2e_testing_real_backend.md) for details.
-
-## 📚 Documentation Maintenance
-
-### Automated Documentation Audits
-
-Heimdall uses automated tools to ensure all documentation files are discoverable and properly linked:
-
-#### Running Documentation Audits Locally
-
-Before committing documentation changes, always run:
-
-```bash
-# Quick audit check
-make audit-docs
-
-# Validate all links (including anchor targets)
-make validate-doc-links
-
-# Run complete documentation audit
-make check-docs
-```
-
-#### What Gets Checked
-
-1. **Orphaned Files**: Markdown files not linked from any entry point
-   - Entry points: `AGENTS.md`, `docs/index.md`
-   - All files must be reachable via link graph
-
-2. **Broken Links**: Invalid file references or missing targets
-   - Checks file existence
-   - Validates relative paths
-   - Optionally checks anchor targets
-
-#### When to Run Audits
-
-- ✅ **Before committing** documentation changes
-- ✅ **After creating** new documentation files
-- ✅ **After moving/renaming** files
-- ✅ **Before submitting** pull requests
-
-#### Continuous Integration
-
-Documentation audits run automatically on:
-- Pull requests affecting `docs/` or `AGENTS.md`
-- Pushes to `main` or `develop` branches
-
-CI will **fail** if:
-- Orphaned files are detected
-- Broken links are found
-
-#### How to Link New Documentation
-
-When creating a new file in `docs/agents/`:
-
-1. **Create file** with proper naming: `YYYYMMDD_HHMMSS_description.md`
-   ```bash
-   # Example
-   docs/agents/20251025_153000_phase7_implementation_guide.md
-   ```
-
-2. **Add link** from appropriate parent document:
-   - **Phase documentation** → Link from `AGENTS.md` phase section
-   - **Session reports** → Link from phase tracking docs
-   - **Implementation guides** → Link from phase index files
-   - **API/Architecture** → Link from `docs/index.md`
-
-3. **Verify links** work:
-   ```bash
-   make audit-docs
-   # Should show: "✅ AUDIT PASSED: No orphaned files found!"
-   ```
-
-4. **Commit changes**:
-   ```bash
-   git add AGENTS.md docs/agents/20251025_153000_new_file.md
-   git commit -m "docs: add Phase 7 implementation guide with proper linking"
-   ```
-
-#### Example: Linking a Phase Document
-
-```markdown
-# In AGENTS.md
-
-**📋 Tracking**:
-- [Phase 7 Index](docs/agents/20251023_153000_phase7_index.md)
-- [Phase 7 Implementation Guide](docs/agents/20251025_153000_phase7_guide.md) ← NEW FILE
-- [Phase 7 Complete](docs/agents/20251023_153000_phase7_frontend_complete.md)
-```
-
-#### Best Practices for Orphan Prevention
-
-1. **Link immediately** after creating a file
-2. **Use relative paths** for links
-3. **Test locally** before pushing: `make audit-docs`
-4. **Review CI results** on pull requests
-5. **Archive obsolete** files instead of leaving orphaned
-
-#### Detailed Protocol
-
-For complete documentation audit and resolution procedures, see:
-- [Orphan Resolution Protocol](docs/agents/20251025_200000_orphan_resolution_protocol.md)
-
----
-
-## 📊 Test Coverage Reports
-
-Live test coverage reports are automatically generated on every push to `develop` branch:
-
-| Report | Coverage | Link |
-|--------|----------|------|
-| **Backend** | [![Coverage Badge](docs/coverage/badge.svg)](docs/coverage/backend_latest/) | [View Report](docs/coverage/backend_latest/index.html) |
-| **Frontend** | [![Coverage Badge](docs/coverage/badge.svg)](docs/coverage/frontend_latest/) | [View Report](docs/coverage/frontend_latest/index.html) |
-| **Dashboard** | 📊 | [View Dashboard](docs/coverage/index.html) |
-
-**Coverage includes:**
-- ✅ Backend services (Python/FastAPI)
-- ✅ Frontend components (React/TypeScript)
-- ✅ Integration tests
-- ✅ E2E test coverage
-
-Reports are automatically committed to `docs/coverage/` and served via GitHub Pages.
-
-**⚠️ First-time setup:** See [GitHub Pages Setup Guide](docs/GITHUB_PAGES_SETUP.md) to enable GitHub Pages for documentation.
-
-### Development Credentials
-=======
-**Done!** Open http://localhost:3000
->>>>>>> 2d7ccf85
-
-→ **[Full Installation Guide](docs/QUICK_START.md)**
-
----
-
-## 🏗️ Architecture
-
-| Component          | Technology                  | Purpose              |
-| ------------------ | --------------------------- | -------------------- |
-| **Backend**        | Python (FastAPI + Celery)   | Microservices        |
-| **ML Pipeline**    | PyTorch Lightning + MLflow  | Training & Inference |
-| **Frontend**       | React + TypeScript + Mapbox | Web UI               |
-| **Storage**        | PostgreSQL + TimescaleDB    | Time-series data     |
-| **Queue**          | RabbitMQ                    | Task orchestration   |
-| **Object Storage** | MinIO (S3-compatible)       | IQ data & models     |
-| **Deployment**     | Kubernetes + Helm           | Production           |
-
-→ **[Architecture Deep-Dive](docs/ARCHITECTURE.md)**
-
----
-
-## 📚 Documentation
-
-**Getting Started**:
-- **[Quick Start](docs/QUICK_START.md)** - Setup in 5 minutes
-- **[Development Guide](docs/DEVELOPMENT.md)** - Contributing and local setup
-- **[FAQ](docs/FAQ.md)** - Common questions
-
-**Reference**:
-- **[API Reference](docs/api_reference.md)** - REST endpoints
-- **[Architecture](docs/ARCHITECTURE.md)** - System design
-- **[Deployment](docs/deployment_instructions.md)** - Production setup
-
-**Project**:
-- **[Contributing](CONTRIBUTING.md)** - How to contribute
-- **[Roadmap](AGENTS.md)** - Development phases
-- **[Changelog](CHANGELOG.md)** - Version history
-
-→ **[Full Documentation Index](docs/index.md)**
-
----
-
-## 📊 Development Status
-
-**Phase Progress** (6/11 complete):
-
-✅ **Phases 0-6**: Infrastructure, Services, ML Pipeline, Inference  
-🟡 **Phase 7**: Frontend (In Progress)  
-⏳ **Phases 8-10**: Kubernetes, QA, Release
-
-→ **[Detailed Roadmap](AGENTS.md)**
-
-**Performance Metrics** (validated in Phase 4):
-- API latency: **52ms average** (P95: 52.81ms)
-- Concurrent capacity: **50 simultaneous tasks**
-- Success rate: **100%**
-- Container memory: **100-300MB per service**
-
-→ **[Performance Report](docs/agents/20251022_080000_phase4_completion_final.md)**
-
----
-
-## 🌍 Use Cases
-
-**Amateur Radio**:
-- DX station localization
-- Interference source tracking
-- Contest verification
-
-**Emergency Services**:
-- Search and rescue beacon location
-- First responder coordination
-
-**Research**:
-- Radio propagation studies
-- Spectrum management
-- Educational demonstrations
-
----
-
-## 🧪 Testing
-
-```bash
-# Backend tests
-make test
-
-# Frontend tests
-cd frontend && pnpm test
-
-# E2E tests (real backend integration)
-./scripts/run-e2e-tests.sh
-```
-
-**Coverage**: >80% across all services  
-**E2E Tests**: 42 tests, 100% real HTTP calls
-
-→ **[Testing Guide](docs/testing_strategies.md)**
-
----
-
-## 🤝 Contributing
-
-We welcome contributions! See **[Contributing Guidelines](CONTRIBUTING.md)** for details.
-
-**Quick Steps**:
-1. Fork the repository
-2. Create a feature branch (`git checkout -b feature/amazing-feature`)
-3. Make your changes with tests
-4. Submit a pull request
-
-→ **[Development Setup](docs/DEVELOPMENT.md)**
-
----
-
-## 📜 License
-
-**CC Non-Commercial** - Developed by fulgidus for the amateur radio community.
-
-See [LICENSE](LICENSE) for full details.
-
----
-
-## 💬 Support
-
-- **Issues**: [GitHub Issues](https://github.com/fulgidus/heimdall/issues)
-- **Discussions**: [GitHub Discussions](https://github.com/fulgidus/heimdall/discussions)
-- **Email**: alessio.corsi@gmail.com
-
----
-
-## 🌟 Mission
-
-**Heimdall's mission is to democratize radio source localization, making it accessible to everyone while advancing radio science and emergency communications.**
-
-We believe that **radio waves belong to everyone**, and everyone should have the tools to understand and explore them.
-
----
-
-**Ready to see the invisible?** → **[Start Your Journey](https://fulgidus.github.io/heimdall)**
+# 🎯 Heimdall - Real-Time Radio Source Localization
+
+> AI-powered platform for locating radio transmissions using distributed WebSDR receivers.
+
+![heimdall.png](heimdall.png)
+
+[![License: CC Non-Commercial](https://img.shields.io/badge/License-CC%20Non--Commercial-orange.svg)](LICENSE)
+[![Status: In Development](https://img.shields.io/badge/Status-In%20Development-yellow.svg)](AGENTS.md)
+[![Community: Amateur Radio](https://img.shields.io/badge/Community-Amateur%20Radio-blue.svg)](https://www.iaru.org/)
+[![Coverage](https://raw.githubusercontent.com/fulgidus/heimdall/develop/docs/coverage/develop/badge.svg)](https://fulgidus.github.io/heimdall/coverage/)
+
+---
+
+## ⚡ Quick Facts
+
+- **Accuracy**: ±30m (68% confidence)
+- **Latency**: <500ms processing
+- **Network**: 7 distributed WebSDR receivers (Italian 2m/70cm bands)
+- **Status**: Phase 7 in progress (Frontend development)
+
+---
+
+## 🚀 Quick Start (5 minutes)
+
+```bash
+# Clone repository
+git clone https://github.com/fulgidus/heimdall.git
+cd heimdall
+
+# Configure environment
+cp .env.example .env
+
+# Start all services (Docker required)
+docker-compose up -d
+
+# Verify health
+make health-check
+```
+
+**Done!** Open http://localhost:3000
+
+→ **[Full Installation Guide](docs/QUICK_START.md)**
+
+---
+
+## 🏗️ Architecture
+
+| Component          | Technology                  | Purpose              |
+| ------------------ | --------------------------- | -------------------- |
+| **Backend**        | Python (FastAPI + Celery)   | Microservices        |
+| **ML Pipeline**    | PyTorch Lightning + MLflow  | Training & Inference |
+| **Frontend**       | React + TypeScript + Mapbox | Web UI               |
+| **Storage**        | PostgreSQL + TimescaleDB    | Time-series data     |
+| **Queue**          | RabbitMQ                    | Task orchestration   |
+| **Object Storage** | MinIO (S3-compatible)       | IQ data & models     |
+| **Deployment**     | Kubernetes + Helm           | Production           |
+
+→ **[Architecture Deep-Dive](docs/ARCHITECTURE.md)**
+
+---
+
+## 📚 Documentation
+
+**Getting Started**:
+- **[Quick Start](docs/QUICK_START.md)** - Setup in 5 minutes
+- **[Development Guide](docs/DEVELOPMENT.md)** - Contributing and local setup
+- **[FAQ](docs/FAQ.md)** - Common questions
+
+**Reference**:
+- **[API Reference](docs/api_reference.md)** - REST endpoints
+- **[Architecture](docs/ARCHITECTURE.md)** - System design
+- **[Deployment](docs/deployment_instructions.md)** - Production setup
+
+**Project**:
+- **[Contributing](CONTRIBUTING.md)** - How to contribute
+- **[Roadmap](AGENTS.md)** - Development phases
+- **[Changelog](CHANGELOG.md)** - Version history
+
+→ **[Full Documentation Index](docs/index.md)**
+
+---
+
+## 📊 Development Status
+
+**Phase Progress** (6/11 complete):
+
+✅ **Phases 0-6**: Infrastructure, Services, ML Pipeline, Inference  
+🟡 **Phase 7**: Frontend (In Progress)  
+⏳ **Phases 8-10**: Kubernetes, QA, Release
+
+→ **[Detailed Roadmap](AGENTS.md)**
+
+**Performance Metrics** (validated in Phase 4):
+- API latency: **52ms average** (P95: 52.81ms)
+- Concurrent capacity: **50 simultaneous tasks**
+- Success rate: **100%**
+- Container memory: **100-300MB per service**
+
+→ **[Performance Report](docs/agents/20251022_080000_phase4_completion_final.md)**
+
+---
+
+## 🌍 Use Cases
+
+**Amateur Radio**:
+- DX station localization
+- Interference source tracking
+- Contest verification
+
+**Emergency Services**:
+- Search and rescue beacon location
+- First responder coordination
+
+**Research**:
+- Radio propagation studies
+- Spectrum management
+- Educational demonstrations
+
+---
+
+## 🧪 Testing
+
+```bash
+# Backend tests
+make test
+
+# Frontend tests
+cd frontend && pnpm test
+
+# E2E tests (real backend integration)
+./scripts/run-e2e-tests.sh
+```
+
+**Coverage**: >80% across all services  
+**E2E Tests**: 42 tests, 100% real HTTP calls
+
+→ **[Testing Guide](docs/testing_strategies.md)**
+
+---
+
+## 🤝 Contributing
+
+We welcome contributions! See **[Contributing Guidelines](CONTRIBUTING.md)** for details.
+
+**Quick Steps**:
+1. Fork the repository
+2. Create a feature branch (`git checkout -b feature/amazing-feature`)
+3. Make your changes with tests
+4. Submit a pull request
+
+→ **[Development Setup](docs/DEVELOPMENT.md)**
+
+---
+
+## 📜 License
+
+**CC Non-Commercial** - Developed by fulgidus for the amateur radio community.
+
+See [LICENSE](LICENSE) for full details.
+
+---
+
+## 💬 Support
+
+- **Issues**: [GitHub Issues](https://github.com/fulgidus/heimdall/issues)
+- **Discussions**: [GitHub Discussions](https://github.com/fulgidus/heimdall/discussions)
+- **Email**: alessio.corsi@gmail.com
+
+---
+
+## 🌟 Mission
+
+**Heimdall's mission is to democratize radio source localization, making it accessible to everyone while advancing radio science and emergency communications.**
+
+We believe that **radio waves belong to everyone**, and everyone should have the tools to understand and explore them.
+
+---
+
+**Ready to see the invisible?** → **[Start Your Journey](https://fulgidus.github.io/heimdall)**