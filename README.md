<<<<<<< HEAD
# Heimdall - Radio Source Localization

> *An intelligent platform for real-time radio signal localization*

![heimdall.png](heimdall.png)

[![License: CC Non-Commercial](https://img.shields.io/badge/License-CC%20Non--Commercial-orange.svg)](LICENSE)
[![Status: In Development](https://img.shields.io/badge/Status-In%20Development-yellow.svg)](AGENTS.md)
[![Community: Amateur Radio](https://img.shields.io/badge/Community-Amateur%20Radio-blue.svg)](https://www.iaru.org/)
[![Coverage](https://raw.githubusercontent.com/fulgidus/heimdall/develop/docs/coverage/develop/badge.svg)](https://fulgidus.github.io/heimdall/coverage/)

An AI-powered platform that locates radio transmissions in real-time using machine learning and distributed WebSDR receivers.

## Overview

Heimdall analyzes radio signals from multiple WebSDR stations to triangulate transmission sources. The system uses neural networks trained on radio propagation data to predict location coordinates with uncertainty estimates.

**Key specifications:**
- Target accuracy: ±30m (68% confidence)
- Processing latency: <500ms
- Network: 7 distributed WebSDR receivers
- Frequency bands: 2m/70cm amateur radio

## Architecture

- **Backend**: Python microservices (FastAPI, Celery)
- **ML Pipeline**: PyTorch Lightning with MLflow tracking
- **Frontend**: React + TypeScript + Mapbox
- **Infrastructure**: PostgreSQL + TimescaleDB, Redis, RabbitMQ, MinIO
- **Deployment**: Kubernetes with Helm charts

## Applications

**Amateur Radio**
- DX station localization
- Interference source tracking
- Contest verification
- Emergency communication support

**Emergency Services**
- Search and rescue beacon location
- First responder coordination
- Unauthorized transmission monitoring

**Research**
- Radio propagation studies
- Spectrum management
- Educational demonstrations

## Technical Details

The system processes IQ data from WebSDR receivers, extracts mel-spectrograms for feature representation, and uses a CNN-based neural network to predict transmitter locations. A Gaussian negative log-likelihood loss function enables uncertainty quantification for each prediction.

### Performance Characteristics (Phase 4 Validated)

**API Performance**
- Task submission latency: **~52ms average** (well under 100ms SLA)
- P95 latency: **52.81ms** (consistent performance)
- P99 latency: **62.63ms** (stable under load)
- Success rate: **100%** on 50 concurrent submissions

**System Processing**
- RF Acquisition per WebSDR: **63-70 seconds** (network-bound, expected)
- Database operations: **<50ms** per measurement insertion
- Message queue latency: **<100ms** for task routing
- Container memory footprint: **100-300MB** per service (efficient)

**Infrastructure Throughput**
- Concurrent task handling: **50+ simultaneous RF acquisitions** verified
- RabbitMQ routing: **reliable under production load**
- Redis caching: **<50ms per operation**
- TimescaleDB: **stable high-velocity ingestion**

## Development Status

**Phase 6: Inference Service** ✅ COMPLETE

- ✅ Phase 0: Repository Setup (Complete)
- ✅ Phase 1: Infrastructure & Database (Complete)
- ✅ Phase 2: Core Services Scaffolding (Complete)
- ✅ Phase 3: RF Acquisition Service (Complete)
- ✅ Phase 4: Data Ingestion & Validation (Complete - Infrastructure Verified)
  - E2E tests: 7/8 passing (87.5%)
  - Docker infrastructure: 13/13 containers healthy
  - Performance benchmarking: All SLAs met
  - Load testing: 50 concurrent tasks, 100% success rate
  - [Full Phase 4 Report →](docs/agents/20251022_080000_phase4_completion_final.md)

**Phase 5: Training Pipeline** ✅ COMPLETE
- ML pipeline development with PyTorch Lightning
- Model training with MLflow tracking
- [Phase 5 Handoff →](docs/agents/20251022_080000_phase5_handoff.md)

**Phase 6: Inference Service** ✅ COMPLETE
- Real-time inference with ONNX runtime
- Redis caching for optimized performance
- [Phase 6 Start Guide →](docs/agents/20251023_153000_phase6_start_here.md)

### Quick Start

```bash
# Clone repository
git clone https://github.com/fulgidus/heimdall.git
cd heimdall

# Setup environment (copy .env template)
cp .env.example .env
# Edit .env with your configuration

# Start infrastructure (requires Docker)
docker compose up -d

# Verify services are healthy
make health-check
```

See [Phase 1 Guide](docs/agents/20251022_080000_phase1_guide.md) for detailed setup instructions.

### Testing

**E2E Tests (Real Backend Integration)**

Comprehensive end-to-end tests with **real backend calls** (NO mocks):

```bash
# Validate setup
./scripts/validate-e2e-setup.sh

# Run E2E tests (automatic backend orchestration)
./scripts/run-e2e-tests.sh

# Manual execution
cd frontend && npm run test:e2e

# Debug mode
npm run test:e2e:debug
```

**Coverage**: 42 tests across 10 pages, 100% real HTTP calls  
**Artifacts**: HAR files, screenshots, videos, traces, backend logs  
**CI/CD**: Automated via GitHub Actions  

See [E2E Testing Guide](docs/agents/20251024_104500_e2e_testing_real_backend.md) for details.

## 📊 Test Coverage Reports

Live test coverage reports are automatically generated on every push to `develop` branch:

| Report | Coverage | Link |
|--------|----------|------|
| **Backend** | [![Coverage Badge](docs/coverage/badge.svg)](docs/coverage/backend_latest/) | [View Report](docs/coverage/backend_latest/index.html) |
| **Frontend** | [![Coverage Badge](docs/coverage/badge.svg)](docs/coverage/frontend_latest/) | [View Report](docs/coverage/frontend_latest/index.html) |
| **Dashboard** | 📊 | [View Dashboard](docs/coverage/index.html) |

**Coverage includes:**
- ✅ Backend services (Python/FastAPI)
- ✅ Frontend components (React/TypeScript)
- ✅ Integration tests
- ✅ E2E test coverage

Reports are automatically committed to `docs/coverage/` and served via GitHub Pages.

**⚠️ First-time setup:** See [GitHub Pages Setup Guide](docs/GITHUB_PAGES_SETUP.md) to enable GitHub Pages for documentation.

### Development Credentials

For local development, all services use default credentials documented in [Development Default Credentials Guide](docs/dev-credentials.md).

**⚠️ Important:** These are development-only credentials. See the guide for:
- Default usernames and passwords for all services
- Connection strings and login examples
- How to access web UIs (Grafana, pgAdmin, RabbitMQ, MinIO, etc.)
- Security best practices and password rotation

**Quick reference:**
- PostgreSQL: `heimdall_user` / `changeme` @ `localhost:5432`
- Grafana: `admin` / `admin` @ http://localhost:3000
- RabbitMQ: `guest` / `guest` @ http://localhost:15672
- MinIO: `minioadmin` / `minioadmin` @ http://localhost:9001

📖 **Full credentials documentation:** [docs/dev-credentials.md](docs/dev-credentials.md)

## License

Creative Commons Non-Commercial. Developed by fulgidus for the amateur radio community.

## 🎯 Mission Statement

**Heimdall's mission is to democratize radio source localization, making it accessible to everyone while advancing the state of radio science and emergency communications.**

We believe that **radio waves belong to everyone**, and everyone should have the tools to understand and explore them. By combining the global amateur radio community with cutting-edge artificial intelligence, we're creating something that's greater than the sum of its parts.

---

## 🌟 The Team

**Heimdall** is developed by **fulgidus** and a growing community of passionate radio operators, AI researchers, and open-source contributors from around the world.

---

## 🚀 Ready to See the Invisible?

**The radio spectrum has been hidden in plain sight for over a century.**  
**Today, we make it visible.**  
**Tomorrow, we make it yours.**

### [🌟 Start Your Journey →](https://fulgidus.github.io/heimdall)

---

*Heimdall - Where Radio Waves Meet Artificial Intelligence*

---
---

# README - Italiano

> *Una piattaforma intelligente per la localizzazione in tempo reale di sorgenti radio*

![heimdall.png](heimdall.png)

[![License: CC Non-Commercial](https://img.shields.io/badge/License-CC%20Non--Commercial-orange.svg)](LICENSE)
[![Status: In Development](https://img.shields.io/badge/Status-In%20Sviluppo-yellow.svg)](AGENTS.md)
[![Community: Amateur Radio](https://img.shields.io/badge/Community-Amateur%20Radio-blue.svg)](https://www.iaru.org/)

Una piattaforma basata su intelligenza artificiale che localizza trasmissioni radio in tempo reale utilizzando machine learning e ricevitori WebSDR distribuiti.

## Panoramica

Heimdall analizza segnali radio da multiple stazioni WebSDR per triangolare le sorgenti di trasmissione. Il sistema utilizza reti neurali addestrate su dati di propagazione radio per predire coordinate di posizione con stime di incertezza.

**Specifiche chiave:**
- Precisione target: ±30m (68% di confidenza)
- Latenza di elaborazione: <500ms
- Rete: 7 ricevitori WebSDR distribuiti
- Bande di frequenza: radioamatori 2m/70cm

## Architettura

- **Backend**: Microservizi Python (FastAPI, Celery)
- **Pipeline ML**: PyTorch Lightning con tracking MLflow
- **Frontend**: React + TypeScript + Mapbox
- **Infrastruttura**: PostgreSQL + TimescaleDB, Redis, RabbitMQ, MinIO
- **Deployment**: Kubernetes con Helm charts

## Applicazioni

**Radioamatori**
- Localizzazione stazioni DX
- Tracciamento sorgenti di interferenza
- Verifica contest
- Supporto comunicazioni di emergenza

**Servizi di Emergenza**
- Localizzazione beacon di ricerca e soccorso
- Coordinamento primi soccorritori
- Monitoraggio trasmissioni non autorizzate

**Ricerca**
- Studi di propagazione radio
- Gestione dello spettro
- Dimostrazioni educative

## Dettagli Tecnici

Il sistema elabora dati IQ dai ricevitori WebSDR, estrae mel-spettrogrammi per la rappresentazione delle caratteristiche, e utilizza una rete neurale basata su CNN per predire le posizioni dei trasmettitori. Una funzione di perdita Gaussiana a log-verosimiglianza negativa abilita la quantificazione dell'incertezza per ogni predizione.

### Caratteristiche di Performance (Fase 4 Validata)

**Performance API**
- Latenza sottomissione task: **~52ms media** (ben sotto SLA di 100ms)
- Latenza P95: **52.81ms** (performance consistente)
- Latenza P99: **62.63ms** (stabile sotto carico)
- Tasso di successo: **100%** su 50 sottomissioni concorrenti

**Elaborazione Sistema**
- Acquisizione RF per WebSDR: **63-70 secondi** (limitato dalla rete, previsto)
- Operazioni database: **<50ms** per inserimento misura
- Latenza coda messaggi: **<100ms** per routing task
- Footprint memoria container: **100-300MB** per servizio (efficiente)

**Throughput Infrastruttura**
- Gestione task concorrenti: **50+ acquisizioni RF simultanee** verificate
- Routing RabbitMQ: **affidabile sotto carico produzione**
- Caching Redis: **<50ms per operazione**
- TimescaleDB: **ingestion ad alta velocità stabile**

## Stato di Sviluppo

**Fase 6: Servizio Inferenza** ✅ COMPLETA

- ✅ Fase 0: Setup Repository (Completa)
- ✅ Fase 1: Infrastruttura & Database (Completa)
- ✅ Fase 2: Scaffolding Servizi Core (Completa)
- ✅ Fase 3: Servizio Acquisizione RF (Completa)
- ✅ Fase 4: Data Ingestion & Validazione (Completa - Infrastruttura Verificata)
  - Test E2E: 7/8 passati (87.5%)
  - Infrastruttura Docker: 13/13 container sani
  - Benchmarking performance: Tutti gli SLA rispettati
  - Load testing: 50 task concorrenti, 100% tasso di successo
  - [Report completo Fase 4 →](docs/agents/20251022_080000_phase4_completion_final.md)

**Fase 5: Training Pipeline** ✅ COMPLETA
- Sviluppo pipeline ML con PyTorch Lightning
- Training modello con tracking MLflow
- [Handoff Fase 5 →](docs/agents/20251022_080000_phase5_handoff.md)

**Fase 6: Servizio Inferenza** ✅ COMPLETA
- Inferenza in tempo reale con ONNX runtime
- Caching Redis per performance ottimizzate
- [Guida Avvio Fase 6 →](docs/agents/20251023_153000_phase6_start_here.md)

### Avvio Rapido

```bash
# Clona repository
git clone https://github.com/fulgidus/heimdall.git
cd heimdall

# Setup environment (copia template .env)
cp .env.example .env
# Modifica .env con la tua configurazione

# Avvia infrastruttura (richiede Docker)
docker compose up -d

# Verifica che i servizi siano attivi
make health-check
```

Vedi [Guida Fase 1](docs/agents/20251022_080000_phase1_guide.md) per istruzioni di setup dettagliate.

### Credenziali di Sviluppo

Per lo sviluppo locale, tutti i servizi utilizzano credenziali predefinite documentate nella [Guida Credenziali Predefinite di Sviluppo](docs/dev-credentials.md).

**⚠️ Importante:** Queste sono credenziali solo per sviluppo. Consulta la guida per:
- Username e password predefinite per tutti i servizi
- Stringhe di connessione ed esempi di login
- Come accedere alle interfacce web (Grafana, pgAdmin, RabbitMQ, MinIO, ecc.)
- Best practice di sicurezza e rotazione password

**Riferimento rapido:**
- PostgreSQL: `heimdall_user` / `changeme` @ `localhost:5432`
- Grafana: `admin` / `admin` @ http://localhost:3000
- RabbitMQ: `guest` / `guest` @ http://localhost:15672
- MinIO: `minioadmin` / `minioadmin` @ http://localhost:9001

📖 **Documentazione completa credenziali:** [docs/dev-credentials.md](docs/dev-credentials.md)

## Licenza

Creative Commons Non-Commercial. Sviluppato da fulgidus per la comunità radioamatoriale.

## 🎯 Mission Statement

**La missione di Heimdall è democratizzare la localizzazione di sorgenti radio, rendendola accessibile a tutti mentre si avanza lo stato dell'arte della scienza radio e delle comunicazioni di emergenza.**

Crediamo che **le onde radio appartengano a tutti**, e tutti dovrebbero avere gli strumenti per comprenderle ed esplorarle. Combinando la comunità radioamatoriale globale con l'intelligenza artificiale all'avanguardia, stiamo creando qualcosa che è più grande della somma delle sue parti.

---

## 🌟 Il Team

**Heimdall** è sviluppato da **fulgidus** e una crescente comunità di appassionati operatori radio, ricercatori AI, e contributori open-source da tutto il mondo.

---

## 🚀 Pronti a Vedere l'Invisibile?

**Lo spettro radio è stato nascosto in bella vista per oltre un secolo.**  
**Oggi, lo rendiamo visibile.**  
**Domani, lo rendiamo vostro.**

### [🌟 Inizia il Tuo Viaggio →](https://fulgidus.github.io/heimdall)

---

*Heimdall - Dove le Onde Radio Incontrano l'Intelligenza Artificiale*
=======
# 🎯 Heimdall - Real-Time Radio Source Localization

> AI-powered platform for locating radio transmissions using distributed WebSDR receivers.

![heimdall.png](heimdall.png)

[![License: CC Non-Commercial](https://img.shields.io/badge/License-CC%20Non--Commercial-orange.svg)](LICENSE)
[![Status: In Development](https://img.shields.io/badge/Status-In%20Development-yellow.svg)](AGENTS.md)
[![Community: Amateur Radio](https://img.shields.io/badge/Community-Amateur%20Radio-blue.svg)](https://www.iaru.org/)
[![Coverage](https://raw.githubusercontent.com/fulgidus/heimdall/develop/docs/coverage/develop/badge.svg)](https://fulgidus.github.io/heimdall/coverage/)

---

## ⚡ Quick Facts

- **Accuracy**: ±30m (68% confidence)
- **Latency**: <500ms processing
- **Network**: 7 distributed WebSDR receivers (Italian 2m/70cm bands)
- **Status**: Phase 7 in progress (Frontend development)

---

## 🚀 Quick Start (5 minutes)

```bash
# Clone repository
git clone https://github.com/fulgidus/heimdall.git
cd heimdall

# Configure environment
cp .env.example .env

# Start all services (Docker required)
docker-compose up -d

# Verify health
make health-check
```

**Done!** Open http://localhost:3000

→ **[Full Installation Guide](docs/QUICK_START.md)**

---

## 🏗️ Architecture

| Component | Technology | Purpose |
|-----------|-----------|---------|
| **Backend** | Python (FastAPI + Celery) | Microservices |
| **ML Pipeline** | PyTorch Lightning + MLflow | Training & Inference |
| **Frontend** | React + TypeScript + Mapbox | Web UI |
| **Storage** | PostgreSQL + TimescaleDB | Time-series data |
| **Queue** | RabbitMQ | Task orchestration |
| **Object Storage** | MinIO (S3-compatible) | IQ data & models |
| **Deployment** | Kubernetes + Helm | Production |

→ **[Architecture Deep-Dive](docs/ARCHITECTURE.md)**

---

## 📚 Documentation

**Getting Started**:
- **[Quick Start](docs/QUICK_START.md)** - Setup in 5 minutes
- **[Development Guide](docs/DEVELOPMENT.md)** - Contributing and local setup
- **[FAQ](docs/FAQ.md)** - Common questions

**Reference**:
- **[API Reference](docs/api_reference.md)** - REST endpoints
- **[Architecture](docs/ARCHITECTURE.md)** - System design
- **[Deployment](docs/deployment_instructions.md)** - Production setup

**Project**:
- **[Contributing](CONTRIBUTING.md)** - How to contribute
- **[Roadmap](AGENTS.md)** - Development phases
- **[Changelog](CHANGELOG.md)** - Version history

→ **[Full Documentation Index](docs/index.md)**

---

## 📊 Development Status

**Phase Progress** (6/11 complete):

✅ **Phases 0-6**: Infrastructure, Services, ML Pipeline, Inference  
🟡 **Phase 7**: Frontend (In Progress)  
⏳ **Phases 8-10**: Kubernetes, QA, Release

→ **[Detailed Roadmap](AGENTS.md)**

**Performance Metrics** (validated in Phase 4):
- API latency: **52ms average** (P95: 52.81ms)
- Concurrent capacity: **50 simultaneous tasks**
- Success rate: **100%**
- Container memory: **100-300MB per service**

→ **[Performance Report](docs/agents/20251022_080000_phase4_completion_final.md)**

---

## 🌍 Use Cases

**Amateur Radio**:
- DX station localization
- Interference source tracking
- Contest verification

**Emergency Services**:
- Search and rescue beacon location
- First responder coordination

**Research**:
- Radio propagation studies
- Spectrum management
- Educational demonstrations

---

## 🧪 Testing

```bash
# Backend tests
make test

# Frontend tests
cd frontend && pnpm test

# E2E tests (real backend integration)
./scripts/run-e2e-tests.sh
```

**Coverage**: >80% across all services  
**E2E Tests**: 42 tests, 100% real HTTP calls

→ **[Testing Guide](docs/testing_strategies.md)**

---

## 🤝 Contributing

We welcome contributions! See **[Contributing Guidelines](CONTRIBUTING.md)** for details.

**Quick Steps**:
1. Fork the repository
2. Create a feature branch (`git checkout -b feature/amazing-feature`)
3. Make your changes with tests
4. Submit a pull request

→ **[Development Setup](docs/DEVELOPMENT.md)**

---

## 📜 License

**CC Non-Commercial** - Developed by fulgidus for the amateur radio community.

See [LICENSE](LICENSE) for full details.

---

## 💬 Support

- **Issues**: [GitHub Issues](https://github.com/fulgidus/heimdall/issues)
- **Discussions**: [GitHub Discussions](https://github.com/fulgidus/heimdall/discussions)
- **Email**: alessio.corsi@gmail.com

---

## 🌟 Mission

**Heimdall's mission is to democratize radio source localization, making it accessible to everyone while advancing radio science and emergency communications.**

We believe that **radio waves belong to everyone**, and everyone should have the tools to understand and explore them.

---

**Ready to see the invisible?** → **[Start Your Journey](https://fulgidus.github.io/heimdall)**
>>>>>>> a10623d7
<|MERGE_RESOLUTION|>--- conflicted
+++ resolved
@@ -1,561 +1,179 @@
-<<<<<<< HEAD
-# Heimdall - Radio Source Localization
-
-> *An intelligent platform for real-time radio signal localization*
-
-![heimdall.png](heimdall.png)
-
-[![License: CC Non-Commercial](https://img.shields.io/badge/License-CC%20Non--Commercial-orange.svg)](LICENSE)
-[![Status: In Development](https://img.shields.io/badge/Status-In%20Development-yellow.svg)](AGENTS.md)
-[![Community: Amateur Radio](https://img.shields.io/badge/Community-Amateur%20Radio-blue.svg)](https://www.iaru.org/)
-[![Coverage](https://raw.githubusercontent.com/fulgidus/heimdall/develop/docs/coverage/develop/badge.svg)](https://fulgidus.github.io/heimdall/coverage/)
-
-An AI-powered platform that locates radio transmissions in real-time using machine learning and distributed WebSDR receivers.
-
-## Overview
-
-Heimdall analyzes radio signals from multiple WebSDR stations to triangulate transmission sources. The system uses neural networks trained on radio propagation data to predict location coordinates with uncertainty estimates.
-
-**Key specifications:**
-- Target accuracy: ±30m (68% confidence)
-- Processing latency: <500ms
-- Network: 7 distributed WebSDR receivers
-- Frequency bands: 2m/70cm amateur radio
-
-## Architecture
-
-- **Backend**: Python microservices (FastAPI, Celery)
-- **ML Pipeline**: PyTorch Lightning with MLflow tracking
-- **Frontend**: React + TypeScript + Mapbox
-- **Infrastructure**: PostgreSQL + TimescaleDB, Redis, RabbitMQ, MinIO
-- **Deployment**: Kubernetes with Helm charts
-
-## Applications
-
-**Amateur Radio**
-- DX station localization
-- Interference source tracking
-- Contest verification
-- Emergency communication support
-
-**Emergency Services**
-- Search and rescue beacon location
-- First responder coordination
-- Unauthorized transmission monitoring
-
-**Research**
-- Radio propagation studies
-- Spectrum management
-- Educational demonstrations
-
-## Technical Details
-
-The system processes IQ data from WebSDR receivers, extracts mel-spectrograms for feature representation, and uses a CNN-based neural network to predict transmitter locations. A Gaussian negative log-likelihood loss function enables uncertainty quantification for each prediction.
-
-### Performance Characteristics (Phase 4 Validated)
-
-**API Performance**
-- Task submission latency: **~52ms average** (well under 100ms SLA)
-- P95 latency: **52.81ms** (consistent performance)
-- P99 latency: **62.63ms** (stable under load)
-- Success rate: **100%** on 50 concurrent submissions
-
-**System Processing**
-- RF Acquisition per WebSDR: **63-70 seconds** (network-bound, expected)
-- Database operations: **<50ms** per measurement insertion
-- Message queue latency: **<100ms** for task routing
-- Container memory footprint: **100-300MB** per service (efficient)
-
-**Infrastructure Throughput**
-- Concurrent task handling: **50+ simultaneous RF acquisitions** verified
-- RabbitMQ routing: **reliable under production load**
-- Redis caching: **<50ms per operation**
-- TimescaleDB: **stable high-velocity ingestion**
-
-## Development Status
-
-**Phase 6: Inference Service** ✅ COMPLETE
-
-- ✅ Phase 0: Repository Setup (Complete)
-- ✅ Phase 1: Infrastructure & Database (Complete)
-- ✅ Phase 2: Core Services Scaffolding (Complete)
-- ✅ Phase 3: RF Acquisition Service (Complete)
-- ✅ Phase 4: Data Ingestion & Validation (Complete - Infrastructure Verified)
-  - E2E tests: 7/8 passing (87.5%)
-  - Docker infrastructure: 13/13 containers healthy
-  - Performance benchmarking: All SLAs met
-  - Load testing: 50 concurrent tasks, 100% success rate
-  - [Full Phase 4 Report →](docs/agents/20251022_080000_phase4_completion_final.md)
-
-**Phase 5: Training Pipeline** ✅ COMPLETE
-- ML pipeline development with PyTorch Lightning
-- Model training with MLflow tracking
-- [Phase 5 Handoff →](docs/agents/20251022_080000_phase5_handoff.md)
-
-**Phase 6: Inference Service** ✅ COMPLETE
-- Real-time inference with ONNX runtime
-- Redis caching for optimized performance
-- [Phase 6 Start Guide →](docs/agents/20251023_153000_phase6_start_here.md)
-
-### Quick Start
-
-```bash
-# Clone repository
-git clone https://github.com/fulgidus/heimdall.git
-cd heimdall
-
-# Setup environment (copy .env template)
-cp .env.example .env
-# Edit .env with your configuration
-
-# Start infrastructure (requires Docker)
-docker compose up -d
-
-# Verify services are healthy
-make health-check
-```
-
-See [Phase 1 Guide](docs/agents/20251022_080000_phase1_guide.md) for detailed setup instructions.
-
-### Testing
-
-**E2E Tests (Real Backend Integration)**
-
-Comprehensive end-to-end tests with **real backend calls** (NO mocks):
-
-```bash
-# Validate setup
-./scripts/validate-e2e-setup.sh
-
-# Run E2E tests (automatic backend orchestration)
-./scripts/run-e2e-tests.sh
-
-# Manual execution
-cd frontend && npm run test:e2e
-
-# Debug mode
-npm run test:e2e:debug
-```
-
-**Coverage**: 42 tests across 10 pages, 100% real HTTP calls  
-**Artifacts**: HAR files, screenshots, videos, traces, backend logs  
-**CI/CD**: Automated via GitHub Actions  
-
-See [E2E Testing Guide](docs/agents/20251024_104500_e2e_testing_real_backend.md) for details.
-
-## 📊 Test Coverage Reports
-
-Live test coverage reports are automatically generated on every push to `develop` branch:
-
-| Report | Coverage | Link |
-|--------|----------|------|
-| **Backend** | [![Coverage Badge](docs/coverage/badge.svg)](docs/coverage/backend_latest/) | [View Report](docs/coverage/backend_latest/index.html) |
-| **Frontend** | [![Coverage Badge](docs/coverage/badge.svg)](docs/coverage/frontend_latest/) | [View Report](docs/coverage/frontend_latest/index.html) |
-| **Dashboard** | 📊 | [View Dashboard](docs/coverage/index.html) |
-
-**Coverage includes:**
-- ✅ Backend services (Python/FastAPI)
-- ✅ Frontend components (React/TypeScript)
-- ✅ Integration tests
-- ✅ E2E test coverage
-
-Reports are automatically committed to `docs/coverage/` and served via GitHub Pages.
-
-**⚠️ First-time setup:** See [GitHub Pages Setup Guide](docs/GITHUB_PAGES_SETUP.md) to enable GitHub Pages for documentation.
-
-### Development Credentials
-
-For local development, all services use default credentials documented in [Development Default Credentials Guide](docs/dev-credentials.md).
-
-**⚠️ Important:** These are development-only credentials. See the guide for:
-- Default usernames and passwords for all services
-- Connection strings and login examples
-- How to access web UIs (Grafana, pgAdmin, RabbitMQ, MinIO, etc.)
-- Security best practices and password rotation
-
-**Quick reference:**
-- PostgreSQL: `heimdall_user` / `changeme` @ `localhost:5432`
-- Grafana: `admin` / `admin` @ http://localhost:3000
-- RabbitMQ: `guest` / `guest` @ http://localhost:15672
-- MinIO: `minioadmin` / `minioadmin` @ http://localhost:9001
-
-📖 **Full credentials documentation:** [docs/dev-credentials.md](docs/dev-credentials.md)
-
-## License
-
-Creative Commons Non-Commercial. Developed by fulgidus for the amateur radio community.
-
-## 🎯 Mission Statement
-
-**Heimdall's mission is to democratize radio source localization, making it accessible to everyone while advancing the state of radio science and emergency communications.**
-
-We believe that **radio waves belong to everyone**, and everyone should have the tools to understand and explore them. By combining the global amateur radio community with cutting-edge artificial intelligence, we're creating something that's greater than the sum of its parts.
-
----
-
-## 🌟 The Team
-
-**Heimdall** is developed by **fulgidus** and a growing community of passionate radio operators, AI researchers, and open-source contributors from around the world.
-
----
-
-## 🚀 Ready to See the Invisible?
-
-**The radio spectrum has been hidden in plain sight for over a century.**  
-**Today, we make it visible.**  
-**Tomorrow, we make it yours.**
-
-### [🌟 Start Your Journey →](https://fulgidus.github.io/heimdall)
-
----
-
-*Heimdall - Where Radio Waves Meet Artificial Intelligence*
-
----
----
-
-# README - Italiano
-
-> *Una piattaforma intelligente per la localizzazione in tempo reale di sorgenti radio*
-
-![heimdall.png](heimdall.png)
-
-[![License: CC Non-Commercial](https://img.shields.io/badge/License-CC%20Non--Commercial-orange.svg)](LICENSE)
-[![Status: In Development](https://img.shields.io/badge/Status-In%20Sviluppo-yellow.svg)](AGENTS.md)
-[![Community: Amateur Radio](https://img.shields.io/badge/Community-Amateur%20Radio-blue.svg)](https://www.iaru.org/)
-
-Una piattaforma basata su intelligenza artificiale che localizza trasmissioni radio in tempo reale utilizzando machine learning e ricevitori WebSDR distribuiti.
-
-## Panoramica
-
-Heimdall analizza segnali radio da multiple stazioni WebSDR per triangolare le sorgenti di trasmissione. Il sistema utilizza reti neurali addestrate su dati di propagazione radio per predire coordinate di posizione con stime di incertezza.
-
-**Specifiche chiave:**
-- Precisione target: ±30m (68% di confidenza)
-- Latenza di elaborazione: <500ms
-- Rete: 7 ricevitori WebSDR distribuiti
-- Bande di frequenza: radioamatori 2m/70cm
-
-## Architettura
-
-- **Backend**: Microservizi Python (FastAPI, Celery)
-- **Pipeline ML**: PyTorch Lightning con tracking MLflow
-- **Frontend**: React + TypeScript + Mapbox
-- **Infrastruttura**: PostgreSQL + TimescaleDB, Redis, RabbitMQ, MinIO
-- **Deployment**: Kubernetes con Helm charts
-
-## Applicazioni
-
-**Radioamatori**
-- Localizzazione stazioni DX
-- Tracciamento sorgenti di interferenza
-- Verifica contest
-- Supporto comunicazioni di emergenza
-
-**Servizi di Emergenza**
-- Localizzazione beacon di ricerca e soccorso
-- Coordinamento primi soccorritori
-- Monitoraggio trasmissioni non autorizzate
-
-**Ricerca**
-- Studi di propagazione radio
-- Gestione dello spettro
-- Dimostrazioni educative
-
-## Dettagli Tecnici
-
-Il sistema elabora dati IQ dai ricevitori WebSDR, estrae mel-spettrogrammi per la rappresentazione delle caratteristiche, e utilizza una rete neurale basata su CNN per predire le posizioni dei trasmettitori. Una funzione di perdita Gaussiana a log-verosimiglianza negativa abilita la quantificazione dell'incertezza per ogni predizione.
-
-### Caratteristiche di Performance (Fase 4 Validata)
-
-**Performance API**
-- Latenza sottomissione task: **~52ms media** (ben sotto SLA di 100ms)
-- Latenza P95: **52.81ms** (performance consistente)
-- Latenza P99: **62.63ms** (stabile sotto carico)
-- Tasso di successo: **100%** su 50 sottomissioni concorrenti
-
-**Elaborazione Sistema**
-- Acquisizione RF per WebSDR: **63-70 secondi** (limitato dalla rete, previsto)
-- Operazioni database: **<50ms** per inserimento misura
-- Latenza coda messaggi: **<100ms** per routing task
-- Footprint memoria container: **100-300MB** per servizio (efficiente)
-
-**Throughput Infrastruttura**
-- Gestione task concorrenti: **50+ acquisizioni RF simultanee** verificate
-- Routing RabbitMQ: **affidabile sotto carico produzione**
-- Caching Redis: **<50ms per operazione**
-- TimescaleDB: **ingestion ad alta velocità stabile**
-
-## Stato di Sviluppo
-
-**Fase 6: Servizio Inferenza** ✅ COMPLETA
-
-- ✅ Fase 0: Setup Repository (Completa)
-- ✅ Fase 1: Infrastruttura & Database (Completa)
-- ✅ Fase 2: Scaffolding Servizi Core (Completa)
-- ✅ Fase 3: Servizio Acquisizione RF (Completa)
-- ✅ Fase 4: Data Ingestion & Validazione (Completa - Infrastruttura Verificata)
-  - Test E2E: 7/8 passati (87.5%)
-  - Infrastruttura Docker: 13/13 container sani
-  - Benchmarking performance: Tutti gli SLA rispettati
-  - Load testing: 50 task concorrenti, 100% tasso di successo
-  - [Report completo Fase 4 →](docs/agents/20251022_080000_phase4_completion_final.md)
-
-**Fase 5: Training Pipeline** ✅ COMPLETA
-- Sviluppo pipeline ML con PyTorch Lightning
-- Training modello con tracking MLflow
-- [Handoff Fase 5 →](docs/agents/20251022_080000_phase5_handoff.md)
-
-**Fase 6: Servizio Inferenza** ✅ COMPLETA
-- Inferenza in tempo reale con ONNX runtime
-- Caching Redis per performance ottimizzate
-- [Guida Avvio Fase 6 →](docs/agents/20251023_153000_phase6_start_here.md)
-
-### Avvio Rapido
-
-```bash
-# Clona repository
-git clone https://github.com/fulgidus/heimdall.git
-cd heimdall
-
-# Setup environment (copia template .env)
-cp .env.example .env
-# Modifica .env con la tua configurazione
-
-# Avvia infrastruttura (richiede Docker)
-docker compose up -d
-
-# Verifica che i servizi siano attivi
-make health-check
-```
-
-Vedi [Guida Fase 1](docs/agents/20251022_080000_phase1_guide.md) per istruzioni di setup dettagliate.
-
-### Credenziali di Sviluppo
-
-Per lo sviluppo locale, tutti i servizi utilizzano credenziali predefinite documentate nella [Guida Credenziali Predefinite di Sviluppo](docs/dev-credentials.md).
-
-**⚠️ Importante:** Queste sono credenziali solo per sviluppo. Consulta la guida per:
-- Username e password predefinite per tutti i servizi
-- Stringhe di connessione ed esempi di login
-- Come accedere alle interfacce web (Grafana, pgAdmin, RabbitMQ, MinIO, ecc.)
-- Best practice di sicurezza e rotazione password
-
-**Riferimento rapido:**
-- PostgreSQL: `heimdall_user` / `changeme` @ `localhost:5432`
-- Grafana: `admin` / `admin` @ http://localhost:3000
-- RabbitMQ: `guest` / `guest` @ http://localhost:15672
-- MinIO: `minioadmin` / `minioadmin` @ http://localhost:9001
-
-📖 **Documentazione completa credenziali:** [docs/dev-credentials.md](docs/dev-credentials.md)
-
-## Licenza
-
-Creative Commons Non-Commercial. Sviluppato da fulgidus per la comunità radioamatoriale.
-
-## 🎯 Mission Statement
-
-**La missione di Heimdall è democratizzare la localizzazione di sorgenti radio, rendendola accessibile a tutti mentre si avanza lo stato dell'arte della scienza radio e delle comunicazioni di emergenza.**
-
-Crediamo che **le onde radio appartengano a tutti**, e tutti dovrebbero avere gli strumenti per comprenderle ed esplorarle. Combinando la comunità radioamatoriale globale con l'intelligenza artificiale all'avanguardia, stiamo creando qualcosa che è più grande della somma delle sue parti.
-
----
-
-## 🌟 Il Team
-
-**Heimdall** è sviluppato da **fulgidus** e una crescente comunità di appassionati operatori radio, ricercatori AI, e contributori open-source da tutto il mondo.
-
----
-
-## 🚀 Pronti a Vedere l'Invisibile?
-
-**Lo spettro radio è stato nascosto in bella vista per oltre un secolo.**  
-**Oggi, lo rendiamo visibile.**  
-**Domani, lo rendiamo vostro.**
-
-### [🌟 Inizia il Tuo Viaggio →](https://fulgidus.github.io/heimdall)
-
----
-
-*Heimdall - Dove le Onde Radio Incontrano l'Intelligenza Artificiale*
-=======
-# 🎯 Heimdall - Real-Time Radio Source Localization
-
-> AI-powered platform for locating radio transmissions using distributed WebSDR receivers.
-
-![heimdall.png](heimdall.png)
-
-[![License: CC Non-Commercial](https://img.shields.io/badge/License-CC%20Non--Commercial-orange.svg)](LICENSE)
-[![Status: In Development](https://img.shields.io/badge/Status-In%20Development-yellow.svg)](AGENTS.md)
-[![Community: Amateur Radio](https://img.shields.io/badge/Community-Amateur%20Radio-blue.svg)](https://www.iaru.org/)
-[![Coverage](https://raw.githubusercontent.com/fulgidus/heimdall/develop/docs/coverage/develop/badge.svg)](https://fulgidus.github.io/heimdall/coverage/)
-
----
-
-## ⚡ Quick Facts
-
-- **Accuracy**: ±30m (68% confidence)
-- **Latency**: <500ms processing
-- **Network**: 7 distributed WebSDR receivers (Italian 2m/70cm bands)
-- **Status**: Phase 7 in progress (Frontend development)
-
----
-
-## 🚀 Quick Start (5 minutes)
-
-```bash
-# Clone repository
-git clone https://github.com/fulgidus/heimdall.git
-cd heimdall
-
-# Configure environment
-cp .env.example .env
-
-# Start all services (Docker required)
-docker-compose up -d
-
-# Verify health
-make health-check
-```
-
-**Done!** Open http://localhost:3000
-
-→ **[Full Installation Guide](docs/QUICK_START.md)**
-
----
-
-## 🏗️ Architecture
-
-| Component | Technology | Purpose |
-|-----------|-----------|---------|
-| **Backend** | Python (FastAPI + Celery) | Microservices |
-| **ML Pipeline** | PyTorch Lightning + MLflow | Training & Inference |
-| **Frontend** | React + TypeScript + Mapbox | Web UI |
-| **Storage** | PostgreSQL + TimescaleDB | Time-series data |
-| **Queue** | RabbitMQ | Task orchestration |
-| **Object Storage** | MinIO (S3-compatible) | IQ data & models |
-| **Deployment** | Kubernetes + Helm | Production |
-
-→ **[Architecture Deep-Dive](docs/ARCHITECTURE.md)**
-
----
-
-## 📚 Documentation
-
-**Getting Started**:
-- **[Quick Start](docs/QUICK_START.md)** - Setup in 5 minutes
-- **[Development Guide](docs/DEVELOPMENT.md)** - Contributing and local setup
-- **[FAQ](docs/FAQ.md)** - Common questions
-
-**Reference**:
-- **[API Reference](docs/api_reference.md)** - REST endpoints
-- **[Architecture](docs/ARCHITECTURE.md)** - System design
-- **[Deployment](docs/deployment_instructions.md)** - Production setup
-
-**Project**:
-- **[Contributing](CONTRIBUTING.md)** - How to contribute
-- **[Roadmap](AGENTS.md)** - Development phases
-- **[Changelog](CHANGELOG.md)** - Version history
-
-→ **[Full Documentation Index](docs/index.md)**
-
----
-
-## 📊 Development Status
-
-**Phase Progress** (6/11 complete):
-
-✅ **Phases 0-6**: Infrastructure, Services, ML Pipeline, Inference  
-🟡 **Phase 7**: Frontend (In Progress)  
-⏳ **Phases 8-10**: Kubernetes, QA, Release
-
-→ **[Detailed Roadmap](AGENTS.md)**
-
-**Performance Metrics** (validated in Phase 4):
-- API latency: **52ms average** (P95: 52.81ms)
-- Concurrent capacity: **50 simultaneous tasks**
-- Success rate: **100%**
-- Container memory: **100-300MB per service**
-
-→ **[Performance Report](docs/agents/20251022_080000_phase4_completion_final.md)**
-
----
-
-## 🌍 Use Cases
-
-**Amateur Radio**:
-- DX station localization
-- Interference source tracking
-- Contest verification
-
-**Emergency Services**:
-- Search and rescue beacon location
-- First responder coordination
-
-**Research**:
-- Radio propagation studies
-- Spectrum management
-- Educational demonstrations
-
----
-
-## 🧪 Testing
-
-```bash
-# Backend tests
-make test
-
-# Frontend tests
-cd frontend && pnpm test
-
-# E2E tests (real backend integration)
-./scripts/run-e2e-tests.sh
-```
-
-**Coverage**: >80% across all services  
-**E2E Tests**: 42 tests, 100% real HTTP calls
-
-→ **[Testing Guide](docs/testing_strategies.md)**
-
----
-
-## 🤝 Contributing
-
-We welcome contributions! See **[Contributing Guidelines](CONTRIBUTING.md)** for details.
-
-**Quick Steps**:
-1. Fork the repository
-2. Create a feature branch (`git checkout -b feature/amazing-feature`)
-3. Make your changes with tests
-4. Submit a pull request
-
-→ **[Development Setup](docs/DEVELOPMENT.md)**
-
----
-
-## 📜 License
-
-**CC Non-Commercial** - Developed by fulgidus for the amateur radio community.
-
-See [LICENSE](LICENSE) for full details.
-
----
-
-## 💬 Support
-
-- **Issues**: [GitHub Issues](https://github.com/fulgidus/heimdall/issues)
-- **Discussions**: [GitHub Discussions](https://github.com/fulgidus/heimdall/discussions)
-- **Email**: alessio.corsi@gmail.com
-
----
-
-## 🌟 Mission
-
-**Heimdall's mission is to democratize radio source localization, making it accessible to everyone while advancing radio science and emergency communications.**
-
-We believe that **radio waves belong to everyone**, and everyone should have the tools to understand and explore them.
-
----
-
-**Ready to see the invisible?** → **[Start Your Journey](https://fulgidus.github.io/heimdall)**
->>>>>>> a10623d7
+# 🎯 Heimdall - Real-Time Radio Source Localization
+
+> AI-powered platform for locating radio transmissions using distributed WebSDR receivers.
+
+![heimdall.png](heimdall.png)
+
+[![License: CC Non-Commercial](https://img.shields.io/badge/License-CC%20Non--Commercial-orange.svg)](LICENSE)
+[![Status: In Development](https://img.shields.io/badge/Status-In%20Development-yellow.svg)](AGENTS.md)
+[![Community: Amateur Radio](https://img.shields.io/badge/Community-Amateur%20Radio-blue.svg)](https://www.iaru.org/)
+[![Coverage](https://raw.githubusercontent.com/fulgidus/heimdall/develop/docs/coverage/develop/badge.svg)](https://fulgidus.github.io/heimdall/coverage/)
+
+---
+
+## ⚡ Quick Facts
+
+- **Accuracy**: ±30m (68% confidence)
+- **Latency**: <500ms processing
+- **Network**: 7 distributed WebSDR receivers (Italian 2m/70cm bands)
+- **Status**: Phase 7 in progress (Frontend development)
+
+---
+
+## 🚀 Quick Start (5 minutes)
+
+```bash
+# Clone repository
+git clone https://github.com/fulgidus/heimdall.git
+cd heimdall
+
+# Configure environment
+cp .env.example .env
+
+# Start all services (Docker required)
+docker-compose up -d
+
+# Verify health
+make health-check
+```
+
+**Done!** Open http://localhost:3000
+
+→ **[Full Installation Guide](docs/QUICK_START.md)**
+
+---
+
+## 🏗️ Architecture
+
+| Component          | Technology                  | Purpose              |
+| ------------------ | --------------------------- | -------------------- |
+| **Backend**        | Python (FastAPI + Celery)   | Microservices        |
+| **ML Pipeline**    | PyTorch Lightning + MLflow  | Training & Inference |
+| **Frontend**       | React + TypeScript + Mapbox | Web UI               |
+| **Storage**        | PostgreSQL + TimescaleDB    | Time-series data     |
+| **Queue**          | RabbitMQ                    | Task orchestration   |
+| **Object Storage** | MinIO (S3-compatible)       | IQ data & models     |
+| **Deployment**     | Kubernetes + Helm           | Production           |
+
+→ **[Architecture Deep-Dive](docs/ARCHITECTURE.md)**
+
+---
+
+## 📚 Documentation
+
+**Getting Started**:
+- **[Quick Start](docs/QUICK_START.md)** - Setup in 5 minutes
+- **[Development Guide](docs/DEVELOPMENT.md)** - Contributing and local setup
+- **[FAQ](docs/FAQ.md)** - Common questions
+
+**Reference**:
+- **[API Reference](docs/api_reference.md)** - REST endpoints
+- **[Architecture](docs/ARCHITECTURE.md)** - System design
+- **[Deployment](docs/deployment_instructions.md)** - Production setup
+
+**Project**:
+- **[Contributing](CONTRIBUTING.md)** - How to contribute
+- **[Roadmap](AGENTS.md)** - Development phases
+- **[Changelog](CHANGELOG.md)** - Version history
+
+→ **[Full Documentation Index](docs/index.md)**
+
+---
+
+## 📊 Development Status
+
+**Phase Progress** (6/11 complete):
+
+✅ **Phases 0-6**: Infrastructure, Services, ML Pipeline, Inference  
+🟡 **Phase 7**: Frontend (In Progress)  
+⏳ **Phases 8-10**: Kubernetes, QA, Release
+
+→ **[Detailed Roadmap](AGENTS.md)**
+
+**Performance Metrics** (validated in Phase 4):
+- API latency: **52ms average** (P95: 52.81ms)
+- Concurrent capacity: **50 simultaneous tasks**
+- Success rate: **100%**
+- Container memory: **100-300MB per service**
+
+→ **[Performance Report](docs/agents/20251022_080000_phase4_completion_final.md)**
+
+---
+
+## 🌍 Use Cases
+
+**Amateur Radio**:
+- DX station localization
+- Interference source tracking
+- Contest verification
+
+**Emergency Services**:
+- Search and rescue beacon location
+- First responder coordination
+
+**Research**:
+- Radio propagation studies
+- Spectrum management
+- Educational demonstrations
+
+---
+
+## 🧪 Testing
+
+```bash
+# Backend tests
+make test
+
+# Frontend tests
+cd frontend && pnpm test
+
+# E2E tests (real backend integration)
+./scripts/run-e2e-tests.sh
+```
+
+**Coverage**: >80% across all services  
+**E2E Tests**: 42 tests, 100% real HTTP calls
+
+→ **[Testing Guide](docs/testing_strategies.md)**
+
+---
+
+## 🤝 Contributing
+
+We welcome contributions! See **[Contributing Guidelines](CONTRIBUTING.md)** for details.
+
+**Quick Steps**:
+1. Fork the repository
+2. Create a feature branch (`git checkout -b feature/amazing-feature`)
+3. Make your changes with tests
+4. Submit a pull request
+
+→ **[Development Setup](docs/DEVELOPMENT.md)**
+
+---
+
+## 📜 License
+
+**CC Non-Commercial** - Developed by fulgidus for the amateur radio community.
+
+See [LICENSE](LICENSE) for full details.
+
+---
+
+## 💬 Support
+
+- **Issues**: [GitHub Issues](https://github.com/fulgidus/heimdall/issues)
+- **Discussions**: [GitHub Discussions](https://github.com/fulgidus/heimdall/discussions)
+- **Email**: alessio.corsi@gmail.com
+
+---
+
+## 🌟 Mission
+
+**Heimdall's mission is to democratize radio source localization, making it accessible to everyone while advancing radio science and emergency communications.**
+
+We believe that **radio waves belong to everyone**, and everyone should have the tools to understand and explore them.
+
+---
+
+**Ready to see the invisible?** → **[Start Your Journey](https://fulgidus.github.io/heimdall)**