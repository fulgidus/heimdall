--- conflicted
+++ resolved
@@ -115,7 +115,6 @@
 
 See [Phase 1 Guide](docs/agents/20251022_080000_phase1_guide.md) for detailed setup instructions.
 
-<<<<<<< HEAD
 ### Testing
 
 **E2E Tests (Real Backend Integration)**
@@ -141,7 +140,6 @@
 **CI/CD**: Automated via GitHub Actions  
 
 See [E2E Testing Guide](docs/agents/20251024_104500_e2e_testing_real_backend.md) for details.
-=======
 ### Development Credentials
 
 For local development, all services use default credentials documented in [Development Default Credentials Guide](docs/dev-credentials.md).
@@ -159,7 +157,6 @@
 - MinIO: `minioadmin` / `minioadmin` @ http://localhost:9001
 
 📖 **Full credentials documentation:** [docs/dev-credentials.md](docs/dev-credentials.md)
->>>>>>> b77bdb8c
 
 ## License
 
