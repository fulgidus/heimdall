[package]
name = "heimdall-desktop"
version = "0.3.1"
description = "Heimdall SDR - Real-time radio source localization desktop application"
authors = ["Heimdall Team"]
license = "CC-BY-NC-4.0"
repository = "https://github.com/fulgidus/heimdall"
edition = "2021"
rust-version = "1.77"

# See more keys and their definitions at https://doc.rust-lang.org/cargo/reference/manifest.html

[lib]
name = "app_lib"
crate-type = ["staticlib", "cdylib", "rlib"]

[build-dependencies]
tauri-build = { version = "2.5.1", features = [] }

[dependencies]
serde_json = "1.0"
serde = { version = "1.0", features = ["derive"] }
log = "0.4"
tauri = { version = "2.9.2", features = [] }
<<<<<<< HEAD
tauri-plugin-log = "2.7.1"
tauri-plugin-shell = "2.3.3"
=======
tauri-plugin-log = "2"
tauri-plugin-shell = "2"
>>>>>>> cae25117
tokio = { version = "1", features = ["full"] }
anyhow = "1.0"
dirs = "5.0"
chrono = "0.4"
tauri-plugin-dialog = "2"<|MERGE_RESOLUTION|>--- conflicted
+++ resolved
@@ -22,13 +22,8 @@
 serde = { version = "1.0", features = ["derive"] }
 log = "0.4"
 tauri = { version = "2.9.2", features = [] }
-<<<<<<< HEAD
 tauri-plugin-log = "2.7.1"
 tauri-plugin-shell = "2.3.3"
-=======
-tauri-plugin-log = "2"
-tauri-plugin-shell = "2"
->>>>>>> cae25117
 tokio = { version = "1", features = ["full"] }
 anyhow = "1.0"
 dirs = "5.0"
