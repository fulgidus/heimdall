--- conflicted
+++ resolved
@@ -68,10 +68,7 @@
           echo "🚀 Starting essential backend services for E2E tests..."
           # Start infrastructure first
           docker compose -f docker-compose.yml up -d postgres redis
-<<<<<<< HEAD
-
-=======
-          
+
           echo "📁 Verifying service directories exist..."
           for service in api-gateway rf-acquisition data-ingestion-web inference; do
             echo "  Checking services/$service/src/..."
@@ -80,8 +77,7 @@
             ls services/$service/requirements.txt > /dev/null || { echo "❌ Missing requirements.txt for $service"; exit 1; }
           done
           echo "✅ All required files present"
-          
->>>>>>> 0bee6158
+
           # Build and start only essential microservices to save disk space
           # Skip training service as it's not needed for E2E tests
           echo "🔨 Building services..."
@@ -90,7 +86,7 @@
             docker compose -f docker-compose.services.yml config
             exit 1
           }
-          
+
           echo "🚀 Starting services..."
           docker compose -f docker-compose.services.yml up -d api-gateway rf-acquisition data-ingestion-web inference
 
