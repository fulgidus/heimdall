import { create } from 'zustand';
import type {
    WebSDRConfig,
    WebSDRHealthStatus,
    ModelInfo,
    ServiceHealth
} from '@/services/api/types';
import {
    webSDRService,
    inferenceService,
    systemService,
    analyticsService
} from '@/services/api';
import { WebSocketManager, ConnectionState, createWebSocketManager } from '@/lib/websocket';

interface DashboardMetrics {
    activeWebSDRs: number;
    totalWebSDRs: number;
    signalDetections: number;
    systemUptime: number;
    averageAccuracy: number;
}

interface DashboardData {
    websdrs: WebSDRConfig[];
    websdrsHealth: Record<number, WebSDRHealthStatus>;
    modelInfo: ModelInfo | null;
    servicesHealth: Record<string, ServiceHealth>;
}

interface DashboardStore {
    metrics: DashboardMetrics;
    data: DashboardData;
    isLoading: boolean;
    error: string | null;
    lastUpdate: Date | null;
<<<<<<< HEAD
    
    // WebSocket state
    wsManager: WebSocketManager | null;
    wsConnectionState: ConnectionState;
    wsEnabled: boolean;
=======
    retryCount: number;
    retryDelay: number;
>>>>>>> 5ef0c629

    setMetrics: (metrics: DashboardMetrics) => void;
    setLoading: (loading: boolean) => void;
    setError: (error: string | null) => void;
    resetRetry: () => void;
    incrementRetry: () => void;

    fetchDashboardData: () => Promise<void>;
    fetchWebSDRs: () => Promise<void>;
    fetchModelInfo: () => Promise<void>;
    fetchServicesHealth: () => Promise<void>;

    refreshAll: () => Promise<void>;
    
    // WebSocket methods
    connectWebSocket: () => Promise<void>;
    disconnectWebSocket: () => void;
    setWebSocketState: (state: ConnectionState) => void;
}

export const useDashboardStore = create<DashboardStore>((set, get) => ({
    metrics: {
        activeWebSDRs: 0,
        totalWebSDRs: 0,
        signalDetections: 0,
        systemUptime: 0,
        averageAccuracy: 0,
    },
    data: {
        websdrs: [],
        websdrsHealth: {},
        modelInfo: null,
        servicesHealth: {},
    },
    isLoading: false,
    error: null,
    lastUpdate: null,
<<<<<<< HEAD
    
    // WebSocket state
    wsManager: null,
    wsConnectionState: ConnectionState.DISCONNECTED,
    wsEnabled: true, // Enable WebSocket by default, fallback to polling if unavailable
=======
    retryCount: 0,
    retryDelay: 1000, // Start with 1 second
>>>>>>> 5ef0c629

    setMetrics: (metrics) => set({ metrics }),
    setLoading: (loading) => set({ isLoading: loading }),
    setError: (error) => set({ error }),
    
    resetRetry: () => set({ retryCount: 0, retryDelay: 1000 }),
    
    incrementRetry: () => set((state) => ({
        retryCount: state.retryCount + 1,
        retryDelay: Math.min(state.retryDelay * 2, 30000), // Max 30 seconds
    })),

    fetchWebSDRs: async () => {
        try {
            // Load WebSDRs FAST - don't wait for health check
            const websdrs = await webSDRService.getWebSDRs();

            set((state) => ({
                data: {
                    ...state.data,
                    websdrs,
                },
                metrics: {
                    ...state.metrics,
                    totalWebSDRs: websdrs.length,
                    activeWebSDRs: websdrs.filter(w => w.is_active).length,
                },
            }));

            // Load health check in background (doesn't block UI)
            webSDRService.checkWebSDRHealth()
                .then(health => {
                    set((state) => ({
                        data: {
                            ...state.data,
                            websdrsHealth: health,
                        },
                    }));
                })
                .catch(error => {
                    console.warn('Health check failed (non-critical):', error);
                });
        } catch (error) {
            console.error('Failed to fetch WebSDRs:', error);
            throw error;
        }
    },

    fetchModelInfo: async () => {
        try {
            const modelInfo = await inferenceService.getModelInfo();

            set((state) => ({
                data: {
                    ...state.data,
                    modelInfo,
                },
                metrics: {
                    ...state.metrics,
                    averageAccuracy: modelInfo.accuracy ? modelInfo.accuracy * 100 : 0,
                    systemUptime: modelInfo.uptime_seconds,
                },
            }));
        } catch (error) {
            console.error('Failed to fetch model info:', error);
            // Model service might not be available, this is not critical
        }
    },

    fetchServicesHealth: async () => {
        try {
            const servicesHealth = await systemService.checkAllServicesHealth();

            set((state) => ({
                data: {
                    ...state.data,
                    servicesHealth,
                },
            }));
        } catch (error) {
            console.error('Failed to fetch services health:', error);
            throw error;
        }
    },

    fetchDashboardData: async () => {
        set({ isLoading: true, error: null });

        try {
            // Fetch all data in parallel
            const [metricsData] = await Promise.allSettled([
                analyticsService.getDashboardMetrics(),
            ]);

            // Update metrics from analytics endpoint
            if (metricsData.status === 'fulfilled') {
                set((state) => ({
                    metrics: {
                        ...state.metrics,
                        signalDetections: metricsData.value.signalDetections,
                        systemUptime: metricsData.value.systemUptime,
                        averageAccuracy: metricsData.value.modelAccuracy * 100,
                    },
                }));
            }

            // Fetch other data sources
            await Promise.allSettled([
                get().fetchWebSDRs(),
                get().fetchModelInfo(),
                get().fetchServicesHealth(),
            ]);

            set({
                lastUpdate: new Date(),
                error: null,
            });
            
            // Reset retry count on success
            get().resetRetry();
        } catch (error) {
            const errorMessage = error instanceof Error ? error.message : 'Failed to fetch dashboard data';
            set({ error: errorMessage });
            console.error('Dashboard data fetch error:', error);
            
            // Increment retry count for exponential backoff
            get().incrementRetry();
        } finally {
            set({ isLoading: false });
        }
    },

    refreshAll: async () => {
        await get().fetchDashboardData();
    },
    
    // WebSocket methods
    setWebSocketState: (state: ConnectionState) => {
        set({ wsConnectionState: state });
    },
    
    connectWebSocket: async () => {
        const { wsManager, wsEnabled } = get();
        
        if (!wsEnabled) {
            console.log('[Dashboard] WebSocket disabled, using polling');
            return;
        }
        
        if (wsManager) {
            console.log('[Dashboard] WebSocket already initialized');
            return;
        }
        
        try {
            // Determine WebSocket URL based on current location
            const protocol = window.location.protocol === 'https:' ? 'wss:' : 'ws:';
            const host = window.location.hostname;
            const port = import.meta.env.VITE_API_PORT || '8000';
            const wsUrl = `${protocol}//${host}:${port}/ws/updates`;
            
            console.log('[Dashboard] Connecting to WebSocket:', wsUrl);
            
            const manager = createWebSocketManager(wsUrl);
            
            // Subscribe to connection state changes
            manager.onStateChange((state) => {
                get().setWebSocketState(state);
            });
            
            // Subscribe to real-time events
            manager.subscribe('services:health', (data) => {
                console.log('[Dashboard] Received services health update:', data);
                set((state) => ({
                    data: {
                        ...state.data,
                        servicesHealth: data,
                    },
                    lastUpdate: new Date(),
                }));
            });
            
            manager.subscribe('websdrs:status', (data) => {
                console.log('[Dashboard] Received WebSDR status update:', data);
                set((state) => ({
                    data: {
                        ...state.data,
                        websdrsHealth: data,
                    },
                    lastUpdate: new Date(),
                }));
            });
            
            manager.subscribe('signals:detected', (data) => {
                console.log('[Dashboard] Received signal detection:', data);
                set((state) => ({
                    metrics: {
                        ...state.metrics,
                        signalDetections: (state.metrics.signalDetections || 0) + 1,
                    },
                    lastUpdate: new Date(),
                }));
            });
            
            manager.subscribe('localizations:updated', (data) => {
                console.log('[Dashboard] Received localization update:', data);
                // Handle localization updates (could update a separate store)
                set({ lastUpdate: new Date() });
            });
            
            // Store manager and attempt connection
            set({ wsManager: manager });
            
            await manager.connect();
            console.log('[Dashboard] WebSocket connected successfully');
        } catch (error) {
            console.error('[Dashboard] WebSocket connection failed:', error);
            // Disable WebSocket and fallback to polling
            set({ wsEnabled: false, wsManager: null });
        }
    },
    
    disconnectWebSocket: () => {
        const { wsManager } = get();
        if (wsManager) {
            console.log('[Dashboard] Disconnecting WebSocket');
            wsManager.disconnect();
            set({ wsManager: null, wsConnectionState: ConnectionState.DISCONNECTED });
        }
    },
}));
<|MERGE_RESOLUTION|>--- conflicted
+++ resolved
@@ -1,324 +1,312 @@
-import { create } from 'zustand';
-import type {
-    WebSDRConfig,
-    WebSDRHealthStatus,
-    ModelInfo,
-    ServiceHealth
-} from '@/services/api/types';
-import {
-    webSDRService,
-    inferenceService,
-    systemService,
-    analyticsService
-} from '@/services/api';
-import { WebSocketManager, ConnectionState, createWebSocketManager } from '@/lib/websocket';
-
-interface DashboardMetrics {
-    activeWebSDRs: number;
-    totalWebSDRs: number;
-    signalDetections: number;
-    systemUptime: number;
-    averageAccuracy: number;
-}
-
-interface DashboardData {
-    websdrs: WebSDRConfig[];
-    websdrsHealth: Record<number, WebSDRHealthStatus>;
-    modelInfo: ModelInfo | null;
-    servicesHealth: Record<string, ServiceHealth>;
-}
-
-interface DashboardStore {
-    metrics: DashboardMetrics;
-    data: DashboardData;
-    isLoading: boolean;
-    error: string | null;
-    lastUpdate: Date | null;
-<<<<<<< HEAD
-    
-    // WebSocket state
-    wsManager: WebSocketManager | null;
-    wsConnectionState: ConnectionState;
-    wsEnabled: boolean;
-=======
-    retryCount: number;
-    retryDelay: number;
->>>>>>> 5ef0c629
-
-    setMetrics: (metrics: DashboardMetrics) => void;
-    setLoading: (loading: boolean) => void;
-    setError: (error: string | null) => void;
-    resetRetry: () => void;
-    incrementRetry: () => void;
-
-    fetchDashboardData: () => Promise<void>;
-    fetchWebSDRs: () => Promise<void>;
-    fetchModelInfo: () => Promise<void>;
-    fetchServicesHealth: () => Promise<void>;
-
-    refreshAll: () => Promise<void>;
-    
-    // WebSocket methods
-    connectWebSocket: () => Promise<void>;
-    disconnectWebSocket: () => void;
-    setWebSocketState: (state: ConnectionState) => void;
-}
-
-export const useDashboardStore = create<DashboardStore>((set, get) => ({
-    metrics: {
-        activeWebSDRs: 0,
-        totalWebSDRs: 0,
-        signalDetections: 0,
-        systemUptime: 0,
-        averageAccuracy: 0,
-    },
-    data: {
-        websdrs: [],
-        websdrsHealth: {},
-        modelInfo: null,
-        servicesHealth: {},
-    },
-    isLoading: false,
-    error: null,
-    lastUpdate: null,
-<<<<<<< HEAD
-    
-    // WebSocket state
-    wsManager: null,
-    wsConnectionState: ConnectionState.DISCONNECTED,
-    wsEnabled: true, // Enable WebSocket by default, fallback to polling if unavailable
-=======
-    retryCount: 0,
-    retryDelay: 1000, // Start with 1 second
->>>>>>> 5ef0c629
-
-    setMetrics: (metrics) => set({ metrics }),
-    setLoading: (loading) => set({ isLoading: loading }),
-    setError: (error) => set({ error }),
-    
-    resetRetry: () => set({ retryCount: 0, retryDelay: 1000 }),
-    
-    incrementRetry: () => set((state) => ({
-        retryCount: state.retryCount + 1,
-        retryDelay: Math.min(state.retryDelay * 2, 30000), // Max 30 seconds
-    })),
-
-    fetchWebSDRs: async () => {
-        try {
-            // Load WebSDRs FAST - don't wait for health check
-            const websdrs = await webSDRService.getWebSDRs();
-
-            set((state) => ({
-                data: {
-                    ...state.data,
-                    websdrs,
-                },
-                metrics: {
-                    ...state.metrics,
-                    totalWebSDRs: websdrs.length,
-                    activeWebSDRs: websdrs.filter(w => w.is_active).length,
-                },
-            }));
-
-            // Load health check in background (doesn't block UI)
-            webSDRService.checkWebSDRHealth()
-                .then(health => {
-                    set((state) => ({
-                        data: {
-                            ...state.data,
-                            websdrsHealth: health,
-                        },
-                    }));
-                })
-                .catch(error => {
-                    console.warn('Health check failed (non-critical):', error);
-                });
-        } catch (error) {
-            console.error('Failed to fetch WebSDRs:', error);
-            throw error;
-        }
-    },
-
-    fetchModelInfo: async () => {
-        try {
-            const modelInfo = await inferenceService.getModelInfo();
-
-            set((state) => ({
-                data: {
-                    ...state.data,
-                    modelInfo,
-                },
-                metrics: {
-                    ...state.metrics,
-                    averageAccuracy: modelInfo.accuracy ? modelInfo.accuracy * 100 : 0,
-                    systemUptime: modelInfo.uptime_seconds,
-                },
-            }));
-        } catch (error) {
-            console.error('Failed to fetch model info:', error);
-            // Model service might not be available, this is not critical
-        }
-    },
-
-    fetchServicesHealth: async () => {
-        try {
-            const servicesHealth = await systemService.checkAllServicesHealth();
-
-            set((state) => ({
-                data: {
-                    ...state.data,
-                    servicesHealth,
-                },
-            }));
-        } catch (error) {
-            console.error('Failed to fetch services health:', error);
-            throw error;
-        }
-    },
-
-    fetchDashboardData: async () => {
-        set({ isLoading: true, error: null });
-
-        try {
-            // Fetch all data in parallel
-            const [metricsData] = await Promise.allSettled([
-                analyticsService.getDashboardMetrics(),
-            ]);
-
-            // Update metrics from analytics endpoint
-            if (metricsData.status === 'fulfilled') {
-                set((state) => ({
-                    metrics: {
-                        ...state.metrics,
-                        signalDetections: metricsData.value.signalDetections,
-                        systemUptime: metricsData.value.systemUptime,
-                        averageAccuracy: metricsData.value.modelAccuracy * 100,
-                    },
-                }));
-            }
-
-            // Fetch other data sources
-            await Promise.allSettled([
-                get().fetchWebSDRs(),
-                get().fetchModelInfo(),
-                get().fetchServicesHealth(),
-            ]);
-
-            set({
-                lastUpdate: new Date(),
-                error: null,
-            });
-            
-            // Reset retry count on success
-            get().resetRetry();
-        } catch (error) {
-            const errorMessage = error instanceof Error ? error.message : 'Failed to fetch dashboard data';
-            set({ error: errorMessage });
-            console.error('Dashboard data fetch error:', error);
-            
-            // Increment retry count for exponential backoff
-            get().incrementRetry();
-        } finally {
-            set({ isLoading: false });
-        }
-    },
-
-    refreshAll: async () => {
-        await get().fetchDashboardData();
-    },
-    
-    // WebSocket methods
-    setWebSocketState: (state: ConnectionState) => {
-        set({ wsConnectionState: state });
-    },
-    
-    connectWebSocket: async () => {
-        const { wsManager, wsEnabled } = get();
-        
-        if (!wsEnabled) {
-            console.log('[Dashboard] WebSocket disabled, using polling');
-            return;
-        }
-        
-        if (wsManager) {
-            console.log('[Dashboard] WebSocket already initialized');
-            return;
-        }
-        
-        try {
-            // Determine WebSocket URL based on current location
-            const protocol = window.location.protocol === 'https:' ? 'wss:' : 'ws:';
-            const host = window.location.hostname;
-            const port = import.meta.env.VITE_API_PORT || '8000';
-            const wsUrl = `${protocol}//${host}:${port}/ws/updates`;
-            
-            console.log('[Dashboard] Connecting to WebSocket:', wsUrl);
-            
-            const manager = createWebSocketManager(wsUrl);
-            
-            // Subscribe to connection state changes
-            manager.onStateChange((state) => {
-                get().setWebSocketState(state);
-            });
-            
-            // Subscribe to real-time events
-            manager.subscribe('services:health', (data) => {
-                console.log('[Dashboard] Received services health update:', data);
-                set((state) => ({
-                    data: {
-                        ...state.data,
-                        servicesHealth: data,
-                    },
-                    lastUpdate: new Date(),
-                }));
-            });
-            
-            manager.subscribe('websdrs:status', (data) => {
-                console.log('[Dashboard] Received WebSDR status update:', data);
-                set((state) => ({
-                    data: {
-                        ...state.data,
-                        websdrsHealth: data,
-                    },
-                    lastUpdate: new Date(),
-                }));
-            });
-            
-            manager.subscribe('signals:detected', (data) => {
-                console.log('[Dashboard] Received signal detection:', data);
-                set((state) => ({
-                    metrics: {
-                        ...state.metrics,
-                        signalDetections: (state.metrics.signalDetections || 0) + 1,
-                    },
-                    lastUpdate: new Date(),
-                }));
-            });
-            
-            manager.subscribe('localizations:updated', (data) => {
-                console.log('[Dashboard] Received localization update:', data);
-                // Handle localization updates (could update a separate store)
-                set({ lastUpdate: new Date() });
-            });
-            
-            // Store manager and attempt connection
-            set({ wsManager: manager });
-            
-            await manager.connect();
-            console.log('[Dashboard] WebSocket connected successfully');
-        } catch (error) {
-            console.error('[Dashboard] WebSocket connection failed:', error);
-            // Disable WebSocket and fallback to polling
-            set({ wsEnabled: false, wsManager: null });
-        }
-    },
-    
-    disconnectWebSocket: () => {
-        const { wsManager } = get();
-        if (wsManager) {
-            console.log('[Dashboard] Disconnecting WebSocket');
-            wsManager.disconnect();
-            set({ wsManager: null, wsConnectionState: ConnectionState.DISCONNECTED });
-        }
-    },
-}));
+import { create } from 'zustand';
+import type {
+    WebSDRConfig,
+    WebSDRHealthStatus,
+    ModelInfo,
+    ServiceHealth
+} from '@/services/api/types';
+import {
+    webSDRService,
+    inferenceService,
+    systemService,
+    analyticsService
+} from '@/services/api';
+import { WebSocketManager, ConnectionState, createWebSocketManager } from '@/lib/websocket';
+
+interface DashboardMetrics {
+    activeWebSDRs: number;
+    totalWebSDRs: number;
+    signalDetections: number;
+    systemUptime: number;
+    averageAccuracy: number;
+}
+
+interface DashboardData {
+    websdrs: WebSDRConfig[];
+    websdrsHealth: Record<number, WebSDRHealthStatus>;
+    modelInfo: ModelInfo | null;
+    servicesHealth: Record<string, ServiceHealth>;
+}
+
+interface DashboardStore {
+    metrics: DashboardMetrics;
+    data: DashboardData;
+    isLoading: boolean;
+    error: string | null;
+    lastUpdate: Date | null;
+    // WebSocket state
+    wsManager: WebSocketManager | null;
+    wsConnectionState: ConnectionState;
+    wsEnabled: boolean;
+
+    setMetrics: (metrics: DashboardMetrics) => void;
+    setLoading: (loading: boolean) => void;
+    setError: (error: string | null) => void;
+    resetRetry: () => void;
+    incrementRetry: () => void;
+
+    fetchDashboardData: () => Promise<void>;
+    fetchWebSDRs: () => Promise<void>;
+    fetchModelInfo: () => Promise<void>;
+    fetchServicesHealth: () => Promise<void>;
+
+    refreshAll: () => Promise<void>;
+    
+    // WebSocket methods
+    connectWebSocket: () => Promise<void>;
+    disconnectWebSocket: () => void;
+    setWebSocketState: (state: ConnectionState) => void;
+}
+
+export const useDashboardStore = create<DashboardStore>((set, get) => ({
+    metrics: {
+        activeWebSDRs: 0,
+        totalWebSDRs: 0,
+        signalDetections: 0,
+        systemUptime: 0,
+        averageAccuracy: 0,
+    },
+    data: {
+        websdrs: [],
+        websdrsHealth: {},
+        modelInfo: null,
+        servicesHealth: {},
+    },
+    isLoading: false,
+    error: null,
+    lastUpdate: null,
+    // WebSocket state
+    wsManager: null,
+    wsConnectionState: ConnectionState.DISCONNECTED,
+    wsEnabled: true, // Enable WebSocket by default, fallback to polling if unavailable
+
+    setMetrics: (metrics) => set({ metrics }),
+    setLoading: (loading) => set({ isLoading: loading }),
+    setError: (error) => set({ error }),
+    
+    resetRetry: () => set({ retryCount: 0, retryDelay: 1000 }),
+    
+    incrementRetry: () => set((state) => ({
+        retryCount: state.retryCount + 1,
+        retryDelay: Math.min(state.retryDelay * 2, 30000), // Max 30 seconds
+    })),
+
+    fetchWebSDRs: async () => {
+        try {
+            // Load WebSDRs FAST - don't wait for health check
+            const websdrs = await webSDRService.getWebSDRs();
+
+            set((state) => ({
+                data: {
+                    ...state.data,
+                    websdrs,
+                },
+                metrics: {
+                    ...state.metrics,
+                    totalWebSDRs: websdrs.length,
+                    activeWebSDRs: websdrs.filter(w => w.is_active).length,
+                },
+            }));
+
+            // Load health check in background (doesn't block UI)
+            webSDRService.checkWebSDRHealth()
+                .then(health => {
+                    set((state) => ({
+                        data: {
+                            ...state.data,
+                            websdrsHealth: health,
+                        },
+                    }));
+                })
+                .catch(error => {
+                    console.warn('Health check failed (non-critical):', error);
+                });
+        } catch (error) {
+            console.error('Failed to fetch WebSDRs:', error);
+            throw error;
+        }
+    },
+
+    fetchModelInfo: async () => {
+        try {
+            const modelInfo = await inferenceService.getModelInfo();
+
+            set((state) => ({
+                data: {
+                    ...state.data,
+                    modelInfo,
+                },
+                metrics: {
+                    ...state.metrics,
+                    averageAccuracy: modelInfo.accuracy ? modelInfo.accuracy * 100 : 0,
+                    systemUptime: modelInfo.uptime_seconds,
+                },
+            }));
+        } catch (error) {
+            console.error('Failed to fetch model info:', error);
+            // Model service might not be available, this is not critical
+        }
+    },
+
+    fetchServicesHealth: async () => {
+        try {
+            const servicesHealth = await systemService.checkAllServicesHealth();
+
+            set((state) => ({
+                data: {
+                    ...state.data,
+                    servicesHealth,
+                },
+            }));
+        } catch (error) {
+            console.error('Failed to fetch services health:', error);
+            throw error;
+        }
+    },
+
+    fetchDashboardData: async () => {
+        set({ isLoading: true, error: null });
+
+        try {
+            // Fetch all data in parallel
+            const [metricsData] = await Promise.allSettled([
+                analyticsService.getDashboardMetrics(),
+            ]);
+
+            // Update metrics from analytics endpoint
+            if (metricsData.status === 'fulfilled') {
+                set((state) => ({
+                    metrics: {
+                        ...state.metrics,
+                        signalDetections: metricsData.value.signalDetections,
+                        systemUptime: metricsData.value.systemUptime,
+                        averageAccuracy: metricsData.value.modelAccuracy * 100,
+                    },
+                }));
+            }
+
+            // Fetch other data sources
+            await Promise.allSettled([
+                get().fetchWebSDRs(),
+                get().fetchModelInfo(),
+                get().fetchServicesHealth(),
+            ]);
+
+            set({
+                lastUpdate: new Date(),
+                error: null,
+            });
+            
+            // Reset retry count on success
+            get().resetRetry();
+        } catch (error) {
+            const errorMessage = error instanceof Error ? error.message : 'Failed to fetch dashboard data';
+            set({ error: errorMessage });
+            console.error('Dashboard data fetch error:', error);
+            
+            // Increment retry count for exponential backoff
+            get().incrementRetry();
+        } finally {
+            set({ isLoading: false });
+        }
+    },
+
+    refreshAll: async () => {
+        await get().fetchDashboardData();
+    },
+    
+    // WebSocket methods
+    setWebSocketState: (state: ConnectionState) => {
+        set({ wsConnectionState: state });
+    },
+    
+    connectWebSocket: async () => {
+        const { wsManager, wsEnabled } = get();
+        
+        if (!wsEnabled) {
+            console.log('[Dashboard] WebSocket disabled, using polling');
+            return;
+        }
+        
+        if (wsManager) {
+            console.log('[Dashboard] WebSocket already initialized');
+            return;
+        }
+        
+        try {
+            // Determine WebSocket URL based on current location
+            const protocol = window.location.protocol === 'https:' ? 'wss:' : 'ws:';
+            const host = window.location.hostname;
+            const port = import.meta.env.VITE_API_PORT || '8000';
+            const wsUrl = `${protocol}//${host}:${port}/ws/updates`;
+            
+            console.log('[Dashboard] Connecting to WebSocket:', wsUrl);
+            
+            const manager = createWebSocketManager(wsUrl);
+            
+            // Subscribe to connection state changes
+            manager.onStateChange((state) => {
+                get().setWebSocketState(state);
+            });
+            
+            // Subscribe to real-time events
+            manager.subscribe('services:health', (data) => {
+                console.log('[Dashboard] Received services health update:', data);
+                set((state) => ({
+                    data: {
+                        ...state.data,
+                        servicesHealth: data,
+                    },
+                    lastUpdate: new Date(),
+                }));
+            });
+            
+            manager.subscribe('websdrs:status', (data) => {
+                console.log('[Dashboard] Received WebSDR status update:', data);
+                set((state) => ({
+                    data: {
+                        ...state.data,
+                        websdrsHealth: data,
+                    },
+                    lastUpdate: new Date(),
+                }));
+            });
+            
+            manager.subscribe('signals:detected', (data) => {
+                console.log('[Dashboard] Received signal detection:', data);
+                set((state) => ({
+                    metrics: {
+                        ...state.metrics,
+                        signalDetections: (state.metrics.signalDetections || 0) + 1,
+                    },
+                    lastUpdate: new Date(),
+                }));
+            });
+            
+            manager.subscribe('localizations:updated', (data) => {
+                console.log('[Dashboard] Received localization update:', data);
+                // Handle localization updates (could update a separate store)
+                set({ lastUpdate: new Date() });
+            });
+            
+            // Store manager and attempt connection
+            set({ wsManager: manager });
+            
+            await manager.connect();
+            console.log('[Dashboard] WebSocket connected successfully');
+        } catch (error) {
+            console.error('[Dashboard] WebSocket connection failed:', error);
+            // Disable WebSocket and fallback to polling
+            set({ wsEnabled: false, wsManager: null });
+        }
+    },
+    
+    disconnectWebSocket: () => {
+        const { wsManager } = get();
+        if (wsManager) {
+            console.log('[Dashboard] Disconnecting WebSocket');
+            wsManager.disconnect();
+            set({ wsManager: null, wsConnectionState: ConnectionState.DISCONNECTED });
+        }
+    },
+}));