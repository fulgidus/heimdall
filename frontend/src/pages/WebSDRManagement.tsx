--- conflicted
+++ resolved
@@ -15,10 +15,7 @@
     Edit2,
     Wifi,
     Zap as Activity,
-<<<<<<< HEAD
     RefreshCw,
-=======
->>>>>>> 3c5fc0fe
     AlertCircle,
 } from 'lucide-react';
 import { useAuthStore } from '../store';
@@ -31,7 +28,6 @@
     DropdownMenuItem,
     DropdownMenuTrigger,
 } from '@/components/ui/dropdown-menu';
-<<<<<<< HEAD
 import { Alert, AlertDescription } from '@/components/ui/alert';
 
 interface DisplayWebSDR {
@@ -46,7 +42,7 @@
     uptime: number;
     avgSnr: number;
     enabled: boolean;
-=======
+
 import { webSDRService, type WebSDRConfig } from '@/services/api';
 
 interface ExtendedWebSDR extends WebSDRConfig {
@@ -55,7 +51,6 @@
     uptime?: number;
     avgSnr?: number;
     location?: string;
->>>>>>> 3c5fc0fe
 }
 
 export const WebSDRManagement: React.FC = () => {
@@ -73,7 +68,6 @@
     
     const [sidebarOpen, setSidebarOpen] = useState(false);
     const [editingId, setEditingId] = useState<number | null>(null);
-<<<<<<< HEAD
     const [isRefreshing, setIsRefreshing] = useState(false);
 
     // Load WebSDRs and health status on mount
@@ -121,70 +115,7 @@
             enabled: ws.is_active,
         };
     });
-=======
-    const [webSdrs, setWebSdrs] = useState<ExtendedWebSDR[]>([]);
-    const [loading, setLoading] = useState(true);
-    const [error, setError] = useState<string | null>(null);
-
-    // Carica i dati WebSDR dal backend
-    useEffect(() => {
-        const loadWebSDRs = async () => {
-            try {
-                console.log('🚀 WebSDRManagement: inizio caricamento WebSDRs...');
-                setLoading(true);
-                setError(null);
-
-                // Carica configurazione WebSDRs
-                console.log('📡 Chiamata: webSDRService.getWebSDRs()');
-                const configs = await webSDRService.getWebSDRs();
-                console.log('✅ WebSDRs config ricevuti:', configs);
-
-                // Carica stato di salute WebSDRs
-                console.log('🏥 Chiamata: webSDRService.checkWebSDRHealth()');
-                const health = await webSDRService.checkWebSDRHealth();
-                console.log('✅ Health status ricevuti:', health);
-
-                // Merge dati configurazione con stato di salute
-                const extended: ExtendedWebSDR[] = configs.map((config) => ({
-                    ...config,
-                    status: (health[config.id]?.status || 'unknown') as 'online' | 'offline' | 'unknown',
-                    lastContact: health[config.id]?.last_check,
-                    uptime: health[config.id]?.uptime ?? 0,
-                    avgSnr: health[config.id]?.avg_snr ?? 0,
-                    // Mappa location_name a location per retrocompatibilità
-                    location: config.location_name,
-                } as ExtendedWebSDR));
-
-                console.log('📊 WebSDRs estesi (merged):', extended);
-                setWebSdrs(extended);
-            } catch (err) {
-                console.error('❌ Errore caricamento WebSDRs:', err);
-                setError(
-                    err instanceof Error
-                        ? err.message
-                        : 'Errore caricamento WebSDRs dal backend'
-                );
-            } finally {
-                console.log('✅ WebSDRManagement: caricamento completato');
-                setLoading(false);
-            }
-        };
-
-        console.log('🔄 WebSDRManagement: setuping useEffect - caricamento iniziale');
-        loadWebSDRs();
-
-        // Ricarica ogni 30 secondi
-        const interval = setInterval(() => {
-            console.log('🔄 WebSDRManagement: auto-refresh (ogni 30s)');
-            loadWebSDRs();
-        }, 30000);
-
-        return () => {
-            console.log('🛑 WebSDRManagement: cleanup useEffect');
-            clearInterval(interval);
-        };
-    }, []);
->>>>>>> 3c5fc0fe
+
 
     const menuItems = [
         { icon: Home, label: 'Dashboard', path: '/dashboard', active: false },
@@ -309,7 +240,6 @@
                     <div className="space-y-6 max-w-7xl mx-auto">
                         {/* Error Alert */}
                         {error && (
-<<<<<<< HEAD
                             <Alert className="bg-red-900/20 border-red-800">
                                 <AlertCircle className="h-4 w-4 text-red-500" />
                                 <AlertDescription className="text-red-300">
@@ -490,183 +420,6 @@
                                 </div>
                             </CardContent>
                         </Card>
-=======
-                            <Card className="bg-red-950 border-red-800">
-                                <CardContent className="p-4 flex items-center gap-3">
-                                    <AlertCircle className="w-5 h-5 text-red-400 shrink-0" />
-                                    <div>
-                                        <p className="text-red-400 font-semibold">Errore caricamento WebSDRs</p>
-                                        <p className="text-red-300 text-sm">{error}</p>
-                                    </div>
-                                </CardContent>
-                            </Card>
-                        )}
-
-                        {/* Loading State */}
-                        {loading && (
-                            <Card className="bg-slate-900 border-slate-800">
-                                <CardContent className="p-8 flex flex-col items-center justify-center gap-4">
-                                    <div className="animate-spin">
-                                        <Radar className="w-8 h-8 text-purple-500" />
-                                    </div>
-                                    <p className="text-slate-400">Caricamento WebSDRs...</p>
-                                </CardContent>
-                            </Card>
-                        )}
-
-                        {/* Status Summary */}
-                        {!loading && (
-                            <>
-                                <div className="grid grid-cols-1 md:grid-cols-3 gap-4">
-                                    <Card className="bg-slate-900 border-slate-800">
-                                        <CardContent className="p-6">
-                                            <div className="flex items-center justify-between">
-                                                <div>
-                                                    <p className="text-slate-400 text-sm">Online Receivers</p>
-                                                    <p className="text-3xl font-bold text-green-400 mt-2">
-                                                        {onlineCount}/{webSdrs.length}
-                                                    </p>
-                                                </div>
-                                                <Wifi className="w-12 h-12 text-green-500 opacity-20" />
-                                            </div>
-                                        </CardContent>
-                                    </Card>
-                                    <Card className="bg-slate-900 border-slate-800">
-                                        <CardContent className="p-6">
-                                            <div className="flex items-center justify-between">
-                                                <div>
-                                                    <p className="text-slate-400 text-sm">Average Uptime</p>
-                                                    <p className="text-3xl font-bold text-cyan-400 mt-2">{avgUptime}%</p>
-                                                </div>
-                                                <Activity className="w-12 h-12 text-cyan-500 opacity-20" />
-                                            </div>
-                                        </CardContent>
-                                    </Card>
-                                    <Card className="bg-slate-900 border-slate-800">
-                                        <CardContent className="p-6">
-                                            <div className="flex items-center justify-between">
-                                                <div>
-                                                    <p className="text-slate-400 text-sm">Network Status</p>
-                                                    <p className="text-3xl font-bold text-purple-400 mt-2">Healthy</p>
-                                                </div>
-                                                <Radio className="w-12 h-12 text-purple-500 opacity-20" />
-                                            </div>
-                                        </CardContent>
-                                    </Card>
-                                </div>
-
-                                {/* WebSDR Table */}
-                                <Card className="bg-slate-900 border-slate-800">
-                                    <CardHeader>
-                                        <CardTitle className="text-white">Receiver Configuration</CardTitle>
-                                    </CardHeader>
-                                    <CardContent>
-                                        <div className="overflow-x-auto">
-                                            <table className="w-full text-sm">
-                                                <thead className="border-b border-slate-700">
-                                                    <tr>
-                                                        <th className="text-left py-3 px-4 text-slate-400 font-semibold">
-                                                            Receiver Name
-                                                        </th>
-                                                        <th className="text-left py-3 px-4 text-slate-400 font-semibold">
-                                                            Location
-                                                        </th>
-                                                        <th className="text-left py-3 px-4 text-slate-400 font-semibold">
-                                                            GPS Coordinates
-                                                        </th>
-                                                        <th className="text-left py-3 px-4 text-slate-400 font-semibold">
-                                                            Status
-                                                        </th>
-                                                        <th className="text-left py-3 px-4 text-slate-400 font-semibold">
-                                                            Uptime
-                                                        </th>
-                                                        <th className="text-left py-3 px-4 text-slate-400 font-semibold">
-                                                            Avg SNR
-                                                        </th>
-                                                        <th className="text-left py-3 px-4 text-slate-400 font-semibold">
-                                                            Last Contact
-                                                        </th>
-                                                        <th className="text-left py-3 px-4 text-slate-400 font-semibold">
-                                                            Actions
-                                                        </th>
-                                                    </tr>
-                                                </thead>
-                                                <tbody className="divide-y divide-slate-800">
-                                                    {webSdrs.map((sdr) => (
-                                                        <tr key={sdr.id} className="hover:bg-slate-800/50 transition">
-                                                            <td className="py-3 px-4">
-                                                                <div>
-                                                                    <p className="text-white font-medium">{sdr.name}</p>
-                                                                    <p className="text-slate-500 text-xs break-all">
-                                                                        {sdr.url}
-                                                                    </p>
-                                                                </div>
-                                                            </td>
-                                                            <td className="py-3 px-4 text-slate-300">{sdr.location}</td>
-                                                            <td className="py-3 px-4 text-slate-400 text-xs">
-                                                                {sdr.latitude.toFixed(4)}, {sdr.longitude.toFixed(4)}
-                                                            </td>
-                                                            <td className="py-3 px-4">
-                                                                {sdr.status === 'online' ? (
-                                                                    <div className="flex items-center gap-2">
-                                                                        <div className="w-3 h-3 rounded-full bg-green-500"></div>
-                                                                        <span className="text-green-400 font-semibold">
-                                                                            Online
-                                                                        </span>
-                                                                    </div>
-                                                                ) : (
-                                                                    <div className="flex items-center gap-2">
-                                                                        <div className="w-3 h-3 rounded-full bg-red-500"></div>
-                                                                        <span className="text-red-400 font-semibold">
-                                                                            Offline
-                                                                        </span>
-                                                                    </div>
-                                                                )}
-                                                            </td>
-                                                            <td className="py-3 px-4">
-                                                                <span
-                                                                    className={`font-semibold ${(sdr.uptime ?? 99) > 99
-                                                                        ? 'text-green-400'
-                                                                        : (sdr.uptime ?? 99) > 95
-                                                                            ? 'text-yellow-400'
-                                                                            : 'text-red-400'
-                                                                        }`}
-                                                                >
-                                                                    {((sdr.uptime ?? 99.5).toFixed(1))}%
-                                                                </span>
-                                                            </td>
-                                                            <td className="py-3 px-4">
-                                                                <span className="text-cyan-400 font-semibold">
-                                                                    {((sdr.avgSnr ?? 0).toFixed(1))} dB
-                                                                </span>
-                                                            </td>
-                                                            <td className="py-3 px-4 text-slate-400 text-xs">
-                                                                {sdr.lastContact}
-                                                            </td>
-                                                            <td className="py-3 px-4">
-                                                                <div className="flex gap-2">
-                                                                    <Button
-                                                                        size="sm"
-                                                                        variant="outline"
-                                                                        className="border-slate-700"
-                                                                        onClick={() =>
-                                                                            setEditingId(
-                                                                                editingId === sdr.id ? null : sdr.id
-                                                                            )
-                                                                        }
-                                                                    >
-                                                                        <Edit2 className="w-4 h-4" />
-                                                                    </Button>
-                                                                </div>
-                                                            </td>
-                                                        </tr>
-                                                    ))}
-                                                </tbody>
-                                            </table>
-                                        </div>
-                                    </CardContent>
-                                </Card>
->>>>>>> 3c5fc0fe
 
                                 {/* Test Panel */}
                                 <Card className="bg-slate-900 border-slate-800">
@@ -675,15 +428,11 @@
                                     </CardHeader>
                                     <CardContent>
                                         <div className="grid grid-cols-1 md:grid-cols-3 gap-4">
-<<<<<<< HEAD
                                             <Button 
                                                 className="bg-purple-600 hover:bg-purple-700 w-full"
                                                 onClick={handleRefresh}
                                                 disabled={isRefreshing}
                                             >
-=======
-                                            <Button className="bg-purple-600 hover:bg-purple-700 w-full">
->>>>>>> 3c5fc0fe
                                                 Test All Connections
                                             </Button>
                                             <Button className="bg-purple-600 hover:bg-purple-700 w-full">
@@ -696,11 +445,7 @@
                                     </CardContent>
                                 </Card>
                             </>
-<<<<<<< HEAD
                         ) : null}
-=======
-                        )}
->>>>>>> 3c5fc0fe
                     </div>
                 </div>
             </main>
