--- conflicted
+++ resolved
@@ -1,529 +1,520 @@
-import React, { useEffect, useState } from 'react';
-import { useDashboardStore, useWebSDRStore } from '../store';
-<<<<<<< HEAD
-import { ConnectionState } from '../lib/websocket';
-=======
-import { ServiceHealthSkeleton, WebSDRCardSkeleton } from '../components';
->>>>>>> 5ef0c629
-
-const Dashboard: React.FC = () => {
-    const {
-        metrics,
-        data,
-        isLoading,
-        error,
-        fetchDashboardData,
-        lastUpdate,
-<<<<<<< HEAD
-        wsConnectionState,
-        wsEnabled,
-        connectWebSocket,
-        disconnectWebSocket,
-=======
-        retryDelay,
->>>>>>> 5ef0c629
-    } = useDashboardStore();
-    const { websdrs, healthStatus } = useWebSDRStore();
-    const [isRefreshing, setIsRefreshing] = useState(false);
-
-    useEffect(() => {
-        // Fetch initial data
-        fetchDashboardData();
-
-<<<<<<< HEAD
-        // Try to connect WebSocket for real-time updates
-        connectWebSocket();
-
-        // Setup polling fallback (only if WebSocket disabled)
-        const interval = setInterval(() => {
-            if (!wsEnabled || wsConnectionState !== ConnectionState.CONNECTED) {
-                fetchDashboardData();
-            }
-        }, 30000); // Poll every 30 seconds as fallback
-
-        return () => {
-            clearInterval(interval);
-            disconnectWebSocket();
-        };
-    }, [fetchDashboardData, connectWebSocket, disconnectWebSocket, wsEnabled, wsConnectionState]);
-=======
-        // Setup auto-refresh with exponential backoff on errors
-        const interval = setInterval(() => {
-            fetchDashboardData();
-        }, error ? retryDelay : 30000); // Use retryDelay if error, otherwise 30s
-
-        return () => clearInterval(interval);
-    }, [fetchDashboardData, error, retryDelay]);
->>>>>>> 5ef0c629
-
-    const handleRefresh = async () => {
-        setIsRefreshing(true);
-        await fetchDashboardData();
-        setIsRefreshing(false);
-    };
-    
-    const handleReconnect = async () => {
-        await connectWebSocket();
-    };
-    
-    // Get connection status display
-    const getConnectionStatus = () => {
-        switch (wsConnectionState) {
-            case ConnectionState.CONNECTED:
-                return { text: 'Connected', color: 'success', icon: 'ph-check-circle' };
-            case ConnectionState.CONNECTING:
-                return { text: 'Connecting...', color: 'warning', icon: 'ph-circle-notch' };
-            case ConnectionState.RECONNECTING:
-                return { text: 'Reconnecting...', color: 'warning', icon: 'ph-arrows-clockwise' };
-            case ConnectionState.DISCONNECTED:
-            default:
-                return { text: wsEnabled ? 'Disconnected' : 'Polling Mode', color: 'danger', icon: 'ph-x-circle' };
-        }
-    };
-    
-    const connectionStatus = getConnectionStatus();
-
-    // Calculate online WebSDRs from health status
-    const onlineWebSDRs = Object.values(healthStatus).filter(h => h.status === 'online').length;
-    const totalWebSDRs = websdrs.length || 7;
-
-    // WebSDR status for display
-    const webSDRStatuses = websdrs.slice(0, 7).map((sdr) => {
-        const health = healthStatus[sdr.id];
-        return {
-            id: sdr.id,
-            city: sdr.location_name.split(',')[0],
-            status: health?.status === 'online' ? 'online' : 'offline',
-            signal: health?.response_time_ms
-                ? Math.max(0, 100 - health.response_time_ms / 10)
-                : 0,
-            frequency: '144.2 MHz',
-        };
-    });
-
-    // Fill remaining slots if less than 7 WebSDRs
-    const defaultCities = ['Turin', 'Milan', 'Genoa', 'Alessandria', 'Asti', 'La Spezia', 'Piacenza'];
-    while (webSDRStatuses.length < 7) {
-        webSDRStatuses.push({
-            id: webSDRStatuses.length + 1,
-            city: defaultCities[webSDRStatuses.length] || `Location ${webSDRStatuses.length + 1}`,
-            status: 'offline' as const,
-            signal: 0,
-            frequency: '144.2 MHz',
-        });
-    }
-
-    return (
-        <>
-            {/* Breadcrumb */}
-            <div className="page-header">
-                <div className="page-block">
-                    <div className="row align-items-center">
-                        <div className="col-md-12">
-                            <ul className="breadcrumb">
-                                <li className="breadcrumb-item"><a href="/">Home</a></li>
-                                <li className="breadcrumb-item" aria-current="page">Dashboard</li>
-                            </ul>
-                        </div>
-                        <div className="col-md-12">
-                            <div className="page-header-title d-flex align-items-center justify-content-between">
-                                <h2 className="mb-0">Dashboard</h2>
-                                {/* Connection Status Indicator */}
-                                <div className="d-flex align-items-center gap-2">
-                                    <span className={`badge bg-light-${connectionStatus.color} d-flex align-items-center gap-1`}>
-                                        <i className={`ph ${connectionStatus.icon} ${wsConnectionState === ConnectionState.CONNECTING || wsConnectionState === ConnectionState.RECONNECTING ? 'spin' : ''}`}></i>
-                                        {connectionStatus.text}
-                                    </span>
-                                    {wsConnectionState === ConnectionState.DISCONNECTED && wsEnabled && (
-                                        <button
-                                            className="btn btn-sm btn-outline-primary"
-                                            onClick={handleReconnect}
-                                            title="Reconnect WebSocket"
-                                        >
-                                            <i className="ph ph-arrows-clockwise"></i>
-                                        </button>
-                                    )}
-                                </div>
-                            </div>
-                        </div>
-                    </div>
-                </div>
-            </div>
-
-            {/* Error Display */}
-            {error && (
-                <div className="alert alert-danger alert-dismissible fade show" role="alert">
-                    <strong>Error!</strong> {error}
-                    <button type="button" className="btn-close" data-bs-dismiss="alert" aria-label="Close"></button>
-                </div>
-            )}
-
-            {/* Connection Status Indicator */}
-            {isLoading && (
-                <div className="alert alert-info d-flex align-items-center" role="status">
-                    <div className="spinner-border spinner-border-sm me-2" role="status">
-                        <span className="visually-hidden">Loading...</span>
-                    </div>
-                    <span>Connecting to services...</span>
-                </div>
-            )}
-
-            {/* Stats Cards Row */}
-            <div className="row">
-                {/* Active WebSDR Card */}
-                <div className="col-md-6 col-xl-3">
-                    <div className="card">
-                        <div className="card-body">
-                            <h6 className="mb-4">Active WebSDR</h6>
-                            <div className="row d-flex align-items-center">
-                                <div className="col-9">
-                                    <h3 className="f-w-300 d-flex align-items-center m-b-0">
-                                        <i className={`ph ${onlineWebSDRs === totalWebSDRs ? 'ph-arrow-up text-success' : 'ph-arrow-down text-danger'} f-30 m-r-10`}></i>
-                                        {onlineWebSDRs}/{totalWebSDRs}
-                                    </h3>
-                                </div>
-                                <div className="col-3 text-end">
-                                    <p className="m-b-0">{Math.round((onlineWebSDRs / totalWebSDRs) * 100)}%</p>
-                                </div>
-                            </div>
-                            <div className="progress m-t-30" style={{ height: '7px' }}>
-                                <div
-                                    className="progress-bar bg-brand-color-1"
-                                    role="progressbar"
-                                    style={{ width: `${(onlineWebSDRs / totalWebSDRs) * 100}%` }}
-                                    aria-valuenow={(onlineWebSDRs / totalWebSDRs) * 100}
-                                    aria-valuemin={0}
-                                    aria-valuemax={100}
-                                ></div>
-                            </div>
-                        </div>
-                    </div>
-                </div>
-
-                {/* Signal Detection Card */}
-                <div className="col-md-6 col-xl-3">
-                    <div className="card">
-                        <div className="card-body">
-                            <h6 className="mb-4">Signal Detections</h6>
-                            <div className="row d-flex align-items-center">
-                                <div className="col-9">
-                                    <h3 className="f-w-300 d-flex align-items-center m-b-0">
-                                        <i className="ph ph-chart-line-up text-warning f-30 m-r-10"></i>
-                                        {metrics.signalDetections || 0}
-                                    </h3>
-                                </div>
-                                <div className="col-3 text-end">
-                                    <p className="m-b-0">24h</p>
-                                </div>
-                            </div>
-                            <div className="progress m-t-30" style={{ height: '7px' }}>
-                                <div
-                                    className="progress-bar bg-brand-color-2"
-                                    role="progressbar"
-                                    style={{ width: '75%' }}
-                                    aria-valuenow={75}
-                                    aria-valuemin={0}
-                                    aria-valuemax={100}
-                                ></div>
-                            </div>
-                        </div>
-                    </div>
-                </div>
-
-                {/* System Uptime Card */}
-                <div className="col-md-6 col-xl-3">
-                    <div className="card">
-                        <div className="card-body">
-                            <h6 className="mb-4">System Uptime</h6>
-                            <div className="row d-flex align-items-center">
-                                <div className="col-9">
-                                    <h3 className="f-w-300 d-flex align-items-center m-b-0">
-                                        <i className="ph ph-activity text-success f-30 m-r-10"></i>
-                                        {metrics.systemUptime > 0
-                                            ? `${(metrics.systemUptime / 3600).toFixed(1)}h`
-                                            : '0h'}
-                                    </h3>
-                                </div>
-                                <div className="col-3 text-end">
-                                    <p className="m-b-0">Live</p>
-                                </div>
-                            </div>
-                            <div className="progress m-t-30" style={{ height: '7px' }}>
-                                <div
-                                    className="progress-bar bg-success"
-                                    role="progressbar"
-                                    style={{ width: '90%' }}
-                                    aria-valuenow={90}
-                                    aria-valuemin={0}
-                                    aria-valuemax={100}
-                                ></div>
-                            </div>
-                        </div>
-                    </div>
-                </div>
-
-                {/* Model Accuracy Card */}
-                <div className="col-md-6 col-xl-3">
-                    <div className="card">
-                        <div className="card-body">
-                            <h6 className="mb-4">Model Accuracy</h6>
-                            <div className="row d-flex align-items-center">
-                                <div className="col-9">
-                                    <h3 className="f-w-300 d-flex align-items-center m-b-0">
-                                        <i className="ph ph-target text-primary f-30 m-r-10"></i>
-                                        {data.modelInfo?.accuracy
-                                            ? `${(data.modelInfo.accuracy * 100).toFixed(1)}%`
-                                            : 'N/A'}
-                                    </h3>
-                                </div>
-                                <div className="col-3 text-end">
-                                    <p className="m-b-0">ML</p>
-                                </div>
-                            </div>
-                            <div className="progress m-t-30" style={{ height: '7px' }}>
-                                <div
-                                    className="progress-bar bg-primary"
-                                    role="progressbar"
-                                    style={{ width: `${data.modelInfo?.accuracy ? data.modelInfo.accuracy * 100 : 0}%` }}
-                                    aria-valuenow={data.modelInfo?.accuracy ? data.modelInfo.accuracy * 100 : 0}
-                                    aria-valuemin={0}
-                                    aria-valuemax={100}
-                                ></div>
-                            </div>
-                        </div>
-                    </div>
-                </div>
-            </div>
-
-            {/* Main Content Row */}
-            <div className="row">
-                {/* System Activity */}
-                <div className="col-lg-8">
-                    <div className="card table-card">
-                        <div className="card-header d-flex align-items-center justify-content-between">
-                            <h5 className="mb-0">System Activity</h5>
-                            <button
-                                className="btn btn-sm btn-link-primary"
-                                onClick={handleRefresh}
-                                disabled={isRefreshing}
-                            >
-                                <i className={`ph ph-arrows-clockwise ${isRefreshing ? 'spin' : ''}`}></i>
-                                {isRefreshing ? ' Refreshing...' : ' Refresh'}
-                            </button>
-                        </div>
-                        <div className="card-body">
-                            <div className="table-responsive">
-                                <table className="table table-hover">
-                                    <thead>
-                                        <tr>
-                                            <th>Status</th>
-                                            <th>Activity</th>
-                                            <th>Details</th>
-                                            <th>Timestamp</th>
-                                        </tr>
-                                    </thead>
-                                    <tbody>
-                                        <tr>
-                                            <td>
-                                                <span className="badge bg-light-success">
-                                                    <i className="ph ph-check-circle"></i>
-                                                </span>
-                                            </td>
-                                            <td>
-                                                <h6 className="mb-0">System Status</h6>
-                                                <p className="text-muted f-12 mb-0">WebSDR Network</p>
-                                            </td>
-                                            <td>
-                                                {onlineWebSDRs} of {totalWebSDRs} receivers online
-                                            </td>
-                                            <td className="text-muted">
-                                                {lastUpdate ? new Date(lastUpdate).toLocaleTimeString() : 'Just now'}
-                                            </td>
-                                        </tr>
-                                        <tr>
-                                            <td>
-                                                <span className={`badge ${data.modelInfo ? 'bg-light-primary' : 'bg-light-warning'}`}>
-                                                    <i className={`ph ${data.modelInfo ? 'ph-brain' : 'ph-warning-circle'}`}></i>
-                                                </span>
-                                            </td>
-                                            <td>
-                                                <h6 className="mb-0">ML Model</h6>
-                                                <p className="text-muted f-12 mb-0">Inference Engine</p>
-                                            </td>
-                                            <td>
-                                                {data.modelInfo
-                                                    ? `Version ${data.modelInfo.active_version} - ${data.modelInfo.health_status}`
-                                                    : 'Initializing...'}
-                                            </td>
-                                            <td className="text-muted">
-                                                {data.modelInfo?.loaded_at
-                                                    ? new Date(data.modelInfo.loaded_at).toLocaleTimeString()
-                                                    : '-'}
-                                            </td>
-                                        </tr>
-                                        <tr>
-                                            <td>
-                                                <span className="badge bg-light-success">
-                                                    <i className="ph ph-cpu"></i>
-                                                </span>
-                                            </td>
-                                            <td>
-                                                <h6 className="mb-0">Services Health</h6>
-                                                <p className="text-muted f-12 mb-0">Microservices</p>
-                                            </td>
-                                            <td>
-                                                {Object.values(data.servicesHealth).filter(s => s.status === 'healthy').length} of{' '}
-                                                {Object.keys(data.servicesHealth).length} services healthy
-                                            </td>
-                                            <td className="text-muted">
-                                                {lastUpdate ? 'Updated' : 'Checking...'}
-                                            </td>
-                                        </tr>
-                                        <tr>
-                                            <td>
-                                                <span className="badge bg-light-info">
-                                                    <i className="ph ph-chart-bar"></i>
-                                                </span>
-                                            </td>
-                                            <td>
-                                                <h6 className="mb-0">Predictions</h6>
-                                                <p className="text-muted f-12 mb-0">Total Count</p>
-                                            </td>
-                                            <td>
-                                                {data.modelInfo
-                                                    ? `${data.modelInfo.predictions_total} total (${data.modelInfo.predictions_successful} successful)`
-                                                    : 'No predictions yet'}
-                                            </td>
-                                            <td className="text-muted">
-                                                {data.modelInfo?.last_prediction_at || '-'}
-                                            </td>
-                                        </tr>
-                                    </tbody>
-                                </table>
-                            </div>
-                        </div>
-                    </div>
-                </div>
-
-                {/* Services Status */}
-                <div className="col-lg-4">
-                    <div className="card">
-                        <div className="card-header">
-                            <h5 className="mb-0">Services Status</h5>
-                        </div>
-                        <div className="card-body">
-                            {isLoading && Object.entries(data.servicesHealth).length === 0 ? (
-                                <ServiceHealthSkeleton />
-                            ) : Object.entries(data.servicesHealth).length > 0 ? (
-                                <ul className="list-group list-group-flush">
-                                    {Object.entries(data.servicesHealth).map(([name, health]) => (
-                                        <li key={name} className="list-group-item px-0">
-                                            <div className="d-flex align-items-center justify-content-between">
-                                                <div className="flex-grow-1">
-                                                    <h6 className="mb-0 text-capitalize">
-                                                        {name.replace('-', ' ')}
-                                                    </h6>
-                                                </div>
-                                                <div className="flex-shrink-0">
-                                                    <span
-                                                        className={`badge ${health.status === 'healthy'
-                                                                ? 'bg-light-success'
-                                                                : health.status === 'degraded'
-                                                                    ? 'bg-light-warning'
-                                                                    : 'bg-light-danger'
-                                                            }`}
-                                                    >
-                                                        {health.status}
-                                                    </span>
-                                                </div>
-                                            </div>
-                                        </li>
-                                    ))}
-                                </ul>
-                            ) : (
-                                <div className="text-center py-4">
-                                    <i className="ph ph-warning-circle f-40 text-muted mb-3"></i>
-                                    <p className="text-muted mb-0">
-                                        {error ? 'Failed to load services' : 'No service data available'}
-                                    </p>
-                                    {error && (
-                                        <button 
-                                            className="btn btn-sm btn-link-primary mt-2"
-                                            onClick={handleRefresh}
-                                        >
-                                            <i className="ph ph-arrow-clockwise"></i> Retry
-                                        </button>
-                                    )}
-                                </div>
-                            )}
-                        </div>
-                    </div>
-                </div>
-            </div>
-
-            {/* WebSDR Network Status */}
-            <div className="row">
-                <div className="col-12">
-                    <div className="card">
-                        <div className="card-header">
-                            <h5 className="mb-0">WebSDR Network Status</h5>
-                        </div>
-                        <div className="card-body">
-                            <div className="row">
-                                {isLoading && webSDRStatuses.length === 0 ? (
-                                    <WebSDRCardSkeleton />
-                                ) : (
-                                    webSDRStatuses.map((sdr) => (
-                                        <div key={sdr.id} className="col-lg-3 col-md-4 col-sm-6">
-                                            <div className="card bg-light border-0 mb-3">
-                                                <div className="card-body">
-                                                    <div className="d-flex align-items-center justify-content-between mb-2">
-                                                        <h6 className="mb-0">{sdr.city}</h6>
-                                                        <div
-                                                            className={`avtar avtar-xs ${sdr.status === 'online'
-                                                                    ? 'bg-light-success'
-                                                                    : 'bg-light-danger'
-                                                                }`}
-                                                        >
-                                                            <i
-                                                                className={`ph ${sdr.status === 'online'
-                                                                        ? 'ph-radio-button'
-                                                                        : 'ph-radio-button'
-                                                                    } f-18`}
-                                                            ></i>
-                                                        </div>
-                                                    </div>
-                                                    <p className="text-muted f-12 mb-2">{sdr.frequency}</p>
-                                                    <div className="d-flex align-items-center">
-                                                        <div className="flex-grow-1 me-2">
-                                                            <div className="progress" style={{ height: '5px' }}>
-                                                                <div
-                                                                    className={`progress-bar ${sdr.status === 'online'
-                                                                            ? 'bg-success'
-                                                                            : 'bg-danger'
-                                                                        }`}
-                                                                    role="progressbar"
-                                                                    style={{ width: `${sdr.signal}%` }}
-                                                                    aria-valuenow={sdr.signal}
-                                                                    aria-valuemin={0}
-                                                                    aria-valuemax={100}
-                                                                ></div>
-                                                            </div>
-                                                        </div>
-                                                        <span className="f-12 text-muted">{Math.round(sdr.signal)}%</span>
-                                                    </div>
-                                                </div>
-                                            </div>
-                                        </div>
-                                    ))
-                                )}
-                            </div>
-                        </div>
-                    </div>
-                </div>
-            </div>
-        </>
-    );
-};
-
-export default Dashboard;
+import React, { useEffect, useState } from 'react';
+import { useDashboardStore, useWebSDRStore } from '../store';
+import { ConnectionState } from '../lib/websocket';
+import { ServiceHealthSkeleton, WebSDRCardSkeleton } from '../components';
+
+const Dashboard: React.FC = () => {
+    const {
+        metrics,
+        data,
+        isLoading,
+        error,
+        fetchDashboardData,
+        lastUpdate,
+        wsConnectionState,
+        wsEnabled,
+        connectWebSocket,
+        disconnectWebSocket,
+        retryDelay,
+    } = useDashboardStore();
+    const { websdrs, healthStatus } = useWebSDRStore();
+    const [isRefreshing, setIsRefreshing] = useState(false);
+
+    useEffect(() => {
+        // Fetch initial data
+        fetchDashboardData();
+
+        // Try to connect WebSocket for real-time updates
+        connectWebSocket();
+
+        // Setup polling fallback (only if WebSocket disabled)
+        const interval = setInterval(() => {
+            if (!wsEnabled || wsConnectionState !== ConnectionState.CONNECTED) {
+                fetchDashboardData();
+            }
+        }, 30000); // Poll every 30 seconds as fallback
+
+        return () => {
+            clearInterval(interval);
+            disconnectWebSocket();
+        };
+    }, [fetchDashboardData, connectWebSocket, disconnectWebSocket, wsEnabled, wsConnectionState]);
+        // Setup auto-refresh with exponential backoff on errors
+        const interval = setInterval(() => {
+            fetchDashboardData();
+        }, error ? retryDelay : 30000); // Use retryDelay if error, otherwise 30s
+
+        return () => clearInterval(interval);
+    }, [fetchDashboardData, error, retryDelay]);
+
+    const handleRefresh = async () => {
+        setIsRefreshing(true);
+        await fetchDashboardData();
+        setIsRefreshing(false);
+    };
+    
+    const handleReconnect = async () => {
+        await connectWebSocket();
+    };
+    
+    // Get connection status display
+    const getConnectionStatus = () => {
+        switch (wsConnectionState) {
+            case ConnectionState.CONNECTED:
+                return { text: 'Connected', color: 'success', icon: 'ph-check-circle' };
+            case ConnectionState.CONNECTING:
+                return { text: 'Connecting...', color: 'warning', icon: 'ph-circle-notch' };
+            case ConnectionState.RECONNECTING:
+                return { text: 'Reconnecting...', color: 'warning', icon: 'ph-arrows-clockwise' };
+            case ConnectionState.DISCONNECTED:
+            default:
+                return { text: wsEnabled ? 'Disconnected' : 'Polling Mode', color: 'danger', icon: 'ph-x-circle' };
+        }
+    };
+    
+    const connectionStatus = getConnectionStatus();
+
+    // Calculate online WebSDRs from health status
+    const onlineWebSDRs = Object.values(healthStatus).filter(h => h.status === 'online').length;
+    const totalWebSDRs = websdrs.length || 7;
+
+    // WebSDR status for display
+    const webSDRStatuses = websdrs.slice(0, 7).map((sdr) => {
+        const health = healthStatus[sdr.id];
+        return {
+            id: sdr.id,
+            city: sdr.location_name.split(',')[0],
+            status: health?.status === 'online' ? 'online' : 'offline',
+            signal: health?.response_time_ms
+                ? Math.max(0, 100 - health.response_time_ms / 10)
+                : 0,
+            frequency: '144.2 MHz',
+        };
+    });
+
+    // Fill remaining slots if less than 7 WebSDRs
+    const defaultCities = ['Turin', 'Milan', 'Genoa', 'Alessandria', 'Asti', 'La Spezia', 'Piacenza'];
+    while (webSDRStatuses.length < 7) {
+        webSDRStatuses.push({
+            id: webSDRStatuses.length + 1,
+            city: defaultCities[webSDRStatuses.length] || `Location ${webSDRStatuses.length + 1}`,
+            status: 'offline' as const,
+            signal: 0,
+            frequency: '144.2 MHz',
+        });
+    }
+
+    return (
+        <>
+            {/* Breadcrumb */}
+            <div className="page-header">
+                <div className="page-block">
+                    <div className="row align-items-center">
+                        <div className="col-md-12">
+                            <ul className="breadcrumb">
+                                <li className="breadcrumb-item"><a href="/">Home</a></li>
+                                <li className="breadcrumb-item" aria-current="page">Dashboard</li>
+                            </ul>
+                        </div>
+                        <div className="col-md-12">
+                            <div className="page-header-title d-flex align-items-center justify-content-between">
+                                <h2 className="mb-0">Dashboard</h2>
+                                {/* Connection Status Indicator */}
+                                <div className="d-flex align-items-center gap-2">
+                                    <span className={`badge bg-light-${connectionStatus.color} d-flex align-items-center gap-1`}>
+                                        <i className={`ph ${connectionStatus.icon} ${wsConnectionState === ConnectionState.CONNECTING || wsConnectionState === ConnectionState.RECONNECTING ? 'spin' : ''}`}></i>
+                                        {connectionStatus.text}
+                                    </span>
+                                    {wsConnectionState === ConnectionState.DISCONNECTED && wsEnabled && (
+                                        <button
+                                            className="btn btn-sm btn-outline-primary"
+                                            onClick={handleReconnect}
+                                            title="Reconnect WebSocket"
+                                        >
+                                            <i className="ph ph-arrows-clockwise"></i>
+                                        </button>
+                                    )}
+                                </div>
+                            </div>
+                        </div>
+                    </div>
+                </div>
+            </div>
+
+            {/* Error Display */}
+            {error && (
+                <div className="alert alert-danger alert-dismissible fade show" role="alert">
+                    <strong>Error!</strong> {error}
+                    <button type="button" className="btn-close" data-bs-dismiss="alert" aria-label="Close"></button>
+                </div>
+            )}
+
+            {/* Connection Status Indicator */}
+            {isLoading && (
+                <div className="alert alert-info d-flex align-items-center" role="status">
+                    <div className="spinner-border spinner-border-sm me-2" role="status">
+                        <span className="visually-hidden">Loading...</span>
+                    </div>
+                    <span>Connecting to services...</span>
+                </div>
+            )}
+
+            {/* Stats Cards Row */}
+            <div className="row">
+                {/* Active WebSDR Card */}
+                <div className="col-md-6 col-xl-3">
+                    <div className="card">
+                        <div className="card-body">
+                            <h6 className="mb-4">Active WebSDR</h6>
+                            <div className="row d-flex align-items-center">
+                                <div className="col-9">
+                                    <h3 className="f-w-300 d-flex align-items-center m-b-0">
+                                        <i className={`ph ${onlineWebSDRs === totalWebSDRs ? 'ph-arrow-up text-success' : 'ph-arrow-down text-danger'} f-30 m-r-10`}></i>
+                                        {onlineWebSDRs}/{totalWebSDRs}
+                                    </h3>
+                                </div>
+                                <div className="col-3 text-end">
+                                    <p className="m-b-0">{Math.round((onlineWebSDRs / totalWebSDRs) * 100)}%</p>
+                                </div>
+                            </div>
+                            <div className="progress m-t-30" style={{ height: '7px' }}>
+                                <div
+                                    className="progress-bar bg-brand-color-1"
+                                    role="progressbar"
+                                    style={{ width: `${(onlineWebSDRs / totalWebSDRs) * 100}%` }}
+                                    aria-valuenow={(onlineWebSDRs / totalWebSDRs) * 100}
+                                    aria-valuemin={0}
+                                    aria-valuemax={100}
+                                ></div>
+                            </div>
+                        </div>
+                    </div>
+                </div>
+
+                {/* Signal Detection Card */}
+                <div className="col-md-6 col-xl-3">
+                    <div className="card">
+                        <div className="card-body">
+                            <h6 className="mb-4">Signal Detections</h6>
+                            <div className="row d-flex align-items-center">
+                                <div className="col-9">
+                                    <h3 className="f-w-300 d-flex align-items-center m-b-0">
+                                        <i className="ph ph-chart-line-up text-warning f-30 m-r-10"></i>
+                                        {metrics.signalDetections || 0}
+                                    </h3>
+                                </div>
+                                <div className="col-3 text-end">
+                                    <p className="m-b-0">24h</p>
+                                </div>
+                            </div>
+                            <div className="progress m-t-30" style={{ height: '7px' }}>
+                                <div
+                                    className="progress-bar bg-brand-color-2"
+                                    role="progressbar"
+                                    style={{ width: '75%' }}
+                                    aria-valuenow={75}
+                                    aria-valuemin={0}
+                                    aria-valuemax={100}
+                                ></div>
+                            </div>
+                        </div>
+                    </div>
+                </div>
+
+                {/* System Uptime Card */}
+                <div className="col-md-6 col-xl-3">
+                    <div className="card">
+                        <div className="card-body">
+                            <h6 className="mb-4">System Uptime</h6>
+                            <div className="row d-flex align-items-center">
+                                <div className="col-9">
+                                    <h3 className="f-w-300 d-flex align-items-center m-b-0">
+                                        <i className="ph ph-activity text-success f-30 m-r-10"></i>
+                                        {metrics.systemUptime > 0
+                                            ? `${(metrics.systemUptime / 3600).toFixed(1)}h`
+                                            : '0h'}
+                                    </h3>
+                                </div>
+                                <div className="col-3 text-end">
+                                    <p className="m-b-0">Live</p>
+                                </div>
+                            </div>
+                            <div className="progress m-t-30" style={{ height: '7px' }}>
+                                <div
+                                    className="progress-bar bg-success"
+                                    role="progressbar"
+                                    style={{ width: '90%' }}
+                                    aria-valuenow={90}
+                                    aria-valuemin={0}
+                                    aria-valuemax={100}
+                                ></div>
+                            </div>
+                        </div>
+                    </div>
+                </div>
+
+                {/* Model Accuracy Card */}
+                <div className="col-md-6 col-xl-3">
+                    <div className="card">
+                        <div className="card-body">
+                            <h6 className="mb-4">Model Accuracy</h6>
+                            <div className="row d-flex align-items-center">
+                                <div className="col-9">
+                                    <h3 className="f-w-300 d-flex align-items-center m-b-0">
+                                        <i className="ph ph-target text-primary f-30 m-r-10"></i>
+                                        {data.modelInfo?.accuracy
+                                            ? `${(data.modelInfo.accuracy * 100).toFixed(1)}%`
+                                            : 'N/A'}
+                                    </h3>
+                                </div>
+                                <div className="col-3 text-end">
+                                    <p className="m-b-0">ML</p>
+                                </div>
+                            </div>
+                            <div className="progress m-t-30" style={{ height: '7px' }}>
+                                <div
+                                    className="progress-bar bg-primary"
+                                    role="progressbar"
+                                    style={{ width: `${data.modelInfo?.accuracy ? data.modelInfo.accuracy * 100 : 0}%` }}
+                                    aria-valuenow={data.modelInfo?.accuracy ? data.modelInfo.accuracy * 100 : 0}
+                                    aria-valuemin={0}
+                                    aria-valuemax={100}
+                                ></div>
+                            </div>
+                        </div>
+                    </div>
+                </div>
+            </div>
+
+            {/* Main Content Row */}
+            <div className="row">
+                {/* System Activity */}
+                <div className="col-lg-8">
+                    <div className="card table-card">
+                        <div className="card-header d-flex align-items-center justify-content-between">
+                            <h5 className="mb-0">System Activity</h5>
+                            <button
+                                className="btn btn-sm btn-link-primary"
+                                onClick={handleRefresh}
+                                disabled={isRefreshing}
+                            >
+                                <i className={`ph ph-arrows-clockwise ${isRefreshing ? 'spin' : ''}`}></i>
+                                {isRefreshing ? ' Refreshing...' : ' Refresh'}
+                            </button>
+                        </div>
+                        <div className="card-body">
+                            <div className="table-responsive">
+                                <table className="table table-hover">
+                                    <thead>
+                                        <tr>
+                                            <th>Status</th>
+                                            <th>Activity</th>
+                                            <th>Details</th>
+                                            <th>Timestamp</th>
+                                        </tr>
+                                    </thead>
+                                    <tbody>
+                                        <tr>
+                                            <td>
+                                                <span className="badge bg-light-success">
+                                                    <i className="ph ph-check-circle"></i>
+                                                </span>
+                                            </td>
+                                            <td>
+                                                <h6 className="mb-0">System Status</h6>
+                                                <p className="text-muted f-12 mb-0">WebSDR Network</p>
+                                            </td>
+                                            <td>
+                                                {onlineWebSDRs} of {totalWebSDRs} receivers online
+                                            </td>
+                                            <td className="text-muted">
+                                                {lastUpdate ? new Date(lastUpdate).toLocaleTimeString() : 'Just now'}
+                                            </td>
+                                        </tr>
+                                        <tr>
+                                            <td>
+                                                <span className={`badge ${data.modelInfo ? 'bg-light-primary' : 'bg-light-warning'}`}>
+                                                    <i className={`ph ${data.modelInfo ? 'ph-brain' : 'ph-warning-circle'}`}></i>
+                                                </span>
+                                            </td>
+                                            <td>
+                                                <h6 className="mb-0">ML Model</h6>
+                                                <p className="text-muted f-12 mb-0">Inference Engine</p>
+                                            </td>
+                                            <td>
+                                                {data.modelInfo
+                                                    ? `Version ${data.modelInfo.active_version} - ${data.modelInfo.health_status}`
+                                                    : 'Initializing...'}
+                                            </td>
+                                            <td className="text-muted">
+                                                {data.modelInfo?.loaded_at
+                                                    ? new Date(data.modelInfo.loaded_at).toLocaleTimeString()
+                                                    : '-'}
+                                            </td>
+                                        </tr>
+                                        <tr>
+                                            <td>
+                                                <span className="badge bg-light-success">
+                                                    <i className="ph ph-cpu"></i>
+                                                </span>
+                                            </td>
+                                            <td>
+                                                <h6 className="mb-0">Services Health</h6>
+                                                <p className="text-muted f-12 mb-0">Microservices</p>
+                                            </td>
+                                            <td>
+                                                {Object.values(data.servicesHealth).filter(s => s.status === 'healthy').length} of{' '}
+                                                {Object.keys(data.servicesHealth).length} services healthy
+                                            </td>
+                                            <td className="text-muted">
+                                                {lastUpdate ? 'Updated' : 'Checking...'}
+                                            </td>
+                                        </tr>
+                                        <tr>
+                                            <td>
+                                                <span className="badge bg-light-info">
+                                                    <i className="ph ph-chart-bar"></i>
+                                                </span>
+                                            </td>
+                                            <td>
+                                                <h6 className="mb-0">Predictions</h6>
+                                                <p className="text-muted f-12 mb-0">Total Count</p>
+                                            </td>
+                                            <td>
+                                                {data.modelInfo
+                                                    ? `${data.modelInfo.predictions_total} total (${data.modelInfo.predictions_successful} successful)`
+                                                    : 'No predictions yet'}
+                                            </td>
+                                            <td className="text-muted">
+                                                {data.modelInfo?.last_prediction_at || '-'}
+                                            </td>
+                                        </tr>
+                                    </tbody>
+                                </table>
+                            </div>
+                        </div>
+                    </div>
+                </div>
+
+                {/* Services Status */}
+                <div className="col-lg-4">
+                    <div className="card">
+                        <div className="card-header">
+                            <h5 className="mb-0">Services Status</h5>
+                        </div>
+                        <div className="card-body">
+                            {isLoading && Object.entries(data.servicesHealth).length === 0 ? (
+                                <ServiceHealthSkeleton />
+                            ) : Object.entries(data.servicesHealth).length > 0 ? (
+                                <ul className="list-group list-group-flush">
+                                    {Object.entries(data.servicesHealth).map(([name, health]) => (
+                                        <li key={name} className="list-group-item px-0">
+                                            <div className="d-flex align-items-center justify-content-between">
+                                                <div className="flex-grow-1">
+                                                    <h6 className="mb-0 text-capitalize">
+                                                        {name.replace('-', ' ')}
+                                                    </h6>
+                                                </div>
+                                                <div className="flex-shrink-0">
+                                                    <span
+                                                        className={`badge ${health.status === 'healthy'
+                                                                ? 'bg-light-success'
+                                                                : health.status === 'degraded'
+                                                                    ? 'bg-light-warning'
+                                                                    : 'bg-light-danger'
+                                                            }`}
+                                                    >
+                                                        {health.status}
+                                                    </span>
+                                                </div>
+                                            </div>
+                                        </li>
+                                    ))}
+                                </ul>
+                            ) : (
+                                <div className="text-center py-4">
+                                    <i className="ph ph-warning-circle f-40 text-muted mb-3"></i>
+                                    <p className="text-muted mb-0">
+                                        {error ? 'Failed to load services' : 'No service data available'}
+                                    </p>
+                                    {error && (
+                                        <button 
+                                            className="btn btn-sm btn-link-primary mt-2"
+                                            onClick={handleRefresh}
+                                        >
+                                            <i className="ph ph-arrow-clockwise"></i> Retry
+                                        </button>
+                                    )}
+                                </div>
+                            )}
+                        </div>
+                    </div>
+                </div>
+            </div>
+
+            {/* WebSDR Network Status */}
+            <div className="row">
+                <div className="col-12">
+                    <div className="card">
+                        <div className="card-header">
+                            <h5 className="mb-0">WebSDR Network Status</h5>
+                        </div>
+                        <div className="card-body">
+                            <div className="row">
+                                {isLoading && webSDRStatuses.length === 0 ? (
+                                    <WebSDRCardSkeleton />
+                                ) : (
+                                    webSDRStatuses.map((sdr) => (
+                                        <div key={sdr.id} className="col-lg-3 col-md-4 col-sm-6">
+                                            <div className="card bg-light border-0 mb-3">
+                                                <div className="card-body">
+                                                    <div className="d-flex align-items-center justify-content-between mb-2">
+                                                        <h6 className="mb-0">{sdr.city}</h6>
+                                                        <div
+                                                            className={`avtar avtar-xs ${sdr.status === 'online'
+                                                                    ? 'bg-light-success'
+                                                                    : 'bg-light-danger'
+                                                                }`}
+                                                        >
+                                                            <i
+                                                                className={`ph ${sdr.status === 'online'
+                                                                        ? 'ph-radio-button'
+                                                                        : 'ph-radio-button'
+                                                                    } f-18`}
+                                                            ></i>
+                                                        </div>
+                                                    </div>
+                                                    <p className="text-muted f-12 mb-2">{sdr.frequency}</p>
+                                                    <div className="d-flex align-items-center">
+                                                        <div className="flex-grow-1 me-2">
+                                                            <div className="progress" style={{ height: '5px' }}>
+                                                                <div
+                                                                    className={`progress-bar ${sdr.status === 'online'
+                                                                            ? 'bg-success'
+                                                                            : 'bg-danger'
+                                                                        }`}
+                                                                    role="progressbar"
+                                                                    style={{ width: `${sdr.signal}%` }}
+                                                                    aria-valuenow={sdr.signal}
+                                                                    aria-valuemin={0}
+                                                                    aria-valuemax={100}
+                                                                ></div>
+                                                            </div>
+                                                        </div>
+                                                        <span className="f-12 text-muted">{Math.round(sdr.signal)}%</span>
+                                                    </div>
+                                                </div>
+                                            </div>
+                                        </div>
+                                    ))
+                                )}
+                            </div>
+                        </div>
+                    </div>
+                </div>
+            </div>
+        </>
+    );
+};
+
+export default Dashboard;