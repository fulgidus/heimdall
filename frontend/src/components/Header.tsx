--- conflicted
+++ resolved
@@ -1,188 +1,141 @@
-<<<<<<< HEAD
-import React, { useState } from 'react';
-import { Menu, Bell, User, ArrowLeft } from 'lucide-react';
-import { useNavigate } from 'react-router-dom';
-=======
-import React, { useState, useRef, useEffect } from 'react';
-import { Menu, Bell, User } from 'lucide-react';
->>>>>>> 39f5abe1
-
-interface HeaderProps {
-    onMenuClick: () => void;
-    title?: string;
-    showBackButton?: boolean;
-}
-
-const Header: React.FC<HeaderProps> = ({ onMenuClick, title = 'Dashboard', showBackButton = false }) => {
-    const [showNotifications, setShowNotifications] = useState(false);
-    const [showProfile, setShowProfile] = useState(false);
-<<<<<<< HEAD
-    const navigate = useNavigate();
-=======
-    const notificationRef = useRef<HTMLDivElement>(null);
-    const profileRef = useRef<HTMLDivElement>(null);
-
-    // Close dropdowns when clicking outside
-    useEffect(() => {
-        const handleClickOutside = (event: MouseEvent) => {
-            if (notificationRef.current && !notificationRef.current.contains(event.target as Node)) {
-                setShowNotifications(false);
-            }
-            if (profileRef.current && !profileRef.current.contains(event.target as Node)) {
-                setShowProfile(false);
-            }
-        };
-
-        document.addEventListener('mousedown', handleClickOutside);
-        return () => document.removeEventListener('mousedown', handleClickOutside);
-    }, []);
->>>>>>> 39f5abe1
-
-    return (
-        <header className="bg-oxford-blue border-b border-neon-blue border-opacity-20 sticky top-0 z-20 backdrop-blur-sm sticky-top-mobile">
-            <div className="h-16 px-4 sm:px-6 lg:px-8 flex items-center justify-between">
-<<<<<<< HEAD
-                {/* Left Side - Menu/Back Button */}
-                <div className="flex items-center gap-2">
-                    {/* Menu Button (Mobile/Tablet) */}
-                    <button
-                        onClick={onMenuClick}
-                        className="lg:hidden p-2 hover:bg-sea-green hover:bg-opacity-20 rounded-lg transition-colors touch-target"
-                        aria-label="Open menu"
-                    >
-                        <Menu size={24} className="text-neon-blue" />
-                    </button>
-
-                    {/* Back Button (Mobile only, when applicable) */}
-                    {showBackButton && (
-                        <button
-                            onClick={() => navigate(-1)}
-                            className="md:hidden p-2 hover:bg-sea-green hover:bg-opacity-20 rounded-lg transition-colors touch-target"
-                            aria-label="Go back"
-                        >
-                            <ArrowLeft size={24} className="text-neon-blue" />
-                        </button>
-                    )}
-                </div>
-
-                {/* Title */}
-                <h2 className="text-lg sm:text-xl font-bold text-french-gray flex-1 text-center lg:text-left mobile-text-base">
-=======
-                {/* Menu Button (Mobile) */}
-                <button
-                    onClick={onMenuClick}
-                    className="lg:hidden p-2 hover:bg-sea-green hover:bg-opacity-20 rounded-lg transition-colors"
-                    aria-label="Toggle navigation menu"
-                    aria-expanded="false"
-                >
-                    <Menu size={24} className="text-neon-blue" aria-hidden="true" />
-                </button>
-
-                {/* Title */}
-                <h1 className="text-xl font-bold text-french-gray flex-1 text-center lg:text-left lg:ml-0 ml-2">
->>>>>>> 39f5abe1
-                    {title}
-                </h1>
-
-                {/* Right Actions */}
-                <div className="flex items-center gap-2 sm:gap-4">
-                    {/* Notifications */}
-                    <div className="relative" ref={notificationRef}>
-                        <button
-                            onClick={() => setShowNotifications(!showNotifications)}
-<<<<<<< HEAD
-                            className="relative p-2 hover:bg-sea-green hover:bg-opacity-20 rounded-lg transition-colors touch-target"
-                            aria-label="Notifications"
-=======
-                            className="relative p-2 hover:bg-sea-green hover:bg-opacity-20 rounded-lg transition-colors"
-                            aria-label="Notifications"
-                            aria-expanded={showNotifications}
-                            aria-haspopup="true"
->>>>>>> 39f5abe1
-                        >
-                            <Bell size={20} className="text-neon-blue" aria-hidden="true" />
-                            <span 
-                                className="absolute top-1 right-1 w-2 h-2 bg-light-green rounded-full"
-                                aria-label="2 unread notifications"
-                            ></span>
-                        </button>
-                        {showNotifications && (
-<<<<<<< HEAD
-                            <div className="absolute right-0 mt-2 w-64 sm:w-80 bg-sea-green rounded-lg shadow-2xl p-4 text-sm text-white modal-fullscreen-mobile">
-=======
-                            <div 
-                                className="absolute right-0 mt-2 w-64 bg-sea-green rounded-lg shadow-2xl p-4 text-sm text-white"
-                                role="menu"
-                                aria-label="Notifications menu"
-                            >
->>>>>>> 39f5abe1
-                                <div className="text-french-gray font-semibold mb-2">Notifications</div>
-                                <div className="space-y-2" role="list">
-                                    <p role="listitem">✓ System update completed</p>
-                                    <p role="listitem">✓ New metrics available</p>
-                                </div>
-                            </div>
-                        )}
-                    </div>
-
-                    {/* Profile */}
-                    <div className="relative" ref={profileRef}>
-                        <button
-                            onClick={() => setShowProfile(!showProfile)}
-<<<<<<< HEAD
-                            className="p-2 hover:bg-sea-green hover:bg-opacity-20 rounded-lg transition-colors touch-target"
-                            aria-label="Profile menu"
-=======
-                            className="p-2 hover:bg-sea-green hover:bg-opacity-20 rounded-lg transition-colors"
-                            aria-label="User profile menu"
-                            aria-expanded={showProfile}
-                            aria-haspopup="true"
->>>>>>> 39f5abe1
-                        >
-                            <User size={20} className="text-neon-blue" aria-hidden="true" />
-                        </button>
-                        {showProfile && (
-<<<<<<< HEAD
-                            <div className="absolute right-0 mt-2 w-48 sm:w-56 bg-sea-green rounded-lg shadow-2xl overflow-hidden">
-=======
-                            <div 
-                                className="absolute right-0 mt-2 w-48 bg-sea-green rounded-lg shadow-2xl overflow-hidden"
-                                role="menu"
-                                aria-label="User menu"
-                            >
->>>>>>> 39f5abe1
-                                <div className="p-4 border-b border-white border-opacity-10">
-                                    <p className="font-semibold text-white">John Doe</p>
-                                    <p className="text-sm text-french-gray">admin@heimdall.com</p>
-                                </div>
-<<<<<<< HEAD
-                                <a href="#" className="block px-4 py-3 hover:bg-oxford-blue text-white touch-target">
-                                    Profile
-                                </a>
-                                <a href="#" className="block px-4 py-3 hover:bg-oxford-blue text-white touch-target">
-=======
-                                <a 
-                                    href="#" 
-                                    className="block px-4 py-2 hover:bg-oxford-blue text-white"
-                                    role="menuitem"
-                                >
-                                    Profile
-                                </a>
-                                <a 
-                                    href="#" 
-                                    className="block px-4 py-2 hover:bg-oxford-blue text-white"
-                                    role="menuitem"
-                                >
->>>>>>> 39f5abe1
-                                    Settings
-                                </a>
-                            </div>
-                        )}
-                    </div>
-                </div>
-            </div>
-        </header>
-    );
-};
-
-export default Header;
+import React, { useState, useRef, useEffect } from 'react';
+import { Menu, Bell, User, ArrowLeft } from 'lucide-react';
+import { useNavigate } from 'react-router-dom';
+
+interface HeaderProps {
+    onMenuClick: () => void;
+    title?: string;
+    showBackButton?: boolean;
+}
+
+const Header: React.FC<HeaderProps> = ({ onMenuClick, title = 'Dashboard', showBackButton = false }) => {
+    const [showNotifications, setShowNotifications] = useState(false);
+    const [showProfile, setShowProfile] = useState(false);
+    const navigate = useNavigate();
+    const notificationRef = useRef<HTMLDivElement>(null);
+    const profileRef = useRef<HTMLDivElement>(null);
+
+    // Close dropdowns when clicking outside
+    useEffect(() => {
+        const handleClickOutside = (event: MouseEvent) => {
+            if (notificationRef.current && !notificationRef.current.contains(event.target as Node)) {
+                setShowNotifications(false);
+            }
+            if (profileRef.current && !profileRef.current.contains(event.target as Node)) {
+                setShowProfile(false);
+            }
+        };
+
+        document.addEventListener('mousedown', handleClickOutside);
+        return () => document.removeEventListener('mousedown', handleClickOutside);
+    }, []);
+
+    return (
+        <header className="bg-oxford-blue border-b border-neon-blue border-opacity-20 sticky top-0 z-20 backdrop-blur-sm sticky-top-mobile">
+            <div className="h-16 px-4 sm:px-6 lg:px-8 flex items-center justify-between">
+                {/* Left Side - Menu/Back Button */}
+                <div className="flex items-center gap-2">
+                    {/* Menu Button (Mobile/Tablet) */}
+                    <button
+                        onClick={onMenuClick}
+                        className="lg:hidden p-2 hover:bg-sea-green hover:bg-opacity-20 rounded-lg transition-colors touch-target"
+                        aria-label="Toggle navigation menu"
+                        aria-expanded="false"
+                    >
+                        <Menu size={24} className="text-neon-blue" aria-hidden="true" />
+                    </button>
+
+                    {/* Back Button (Mobile only, when applicable) */}
+                    {showBackButton && (
+                        <button
+                            onClick={() => navigate(-1)}
+                            className="md:hidden p-2 hover:bg-sea-green hover:bg-opacity-20 rounded-lg transition-colors touch-target"
+                            aria-label="Go back"
+                        >
+                            <ArrowLeft size={24} className="text-neon-blue" aria-hidden="true" />
+                        </button>
+                    )}
+                </div>
+
+                {/* Title */}
+                <h1 className="text-lg sm:text-xl font-bold text-french-gray flex-1 text-center lg:text-left lg:ml-0 ml-2 mobile-text-base">
+                    {title}
+                </h1>
+
+                {/* Right Actions */}
+                <div className="flex items-center gap-2 sm:gap-4">
+                    {/* Notifications */}
+                    <div className="relative" ref={notificationRef}>
+                        <button
+                            onClick={() => setShowNotifications(!showNotifications)}
+                            className="relative p-2 hover:bg-sea-green hover:bg-opacity-20 rounded-lg transition-colors touch-target"
+                            aria-label="Notifications"
+                            aria-expanded={showNotifications}
+                            aria-haspopup="true"
+                        >
+                            <Bell size={20} className="text-neon-blue" aria-hidden="true" />
+                            <span 
+                                className="absolute top-1 right-1 w-2 h-2 bg-light-green rounded-full"
+                                aria-label="2 unread notifications"
+                            ></span>
+                        </button>
+                        {showNotifications && (
+                            <div 
+                                className="absolute right-0 mt-2 w-64 sm:w-80 bg-sea-green rounded-lg shadow-2xl p-4 text-sm text-white modal-fullscreen-mobile"
+                                role="menu"
+                                aria-label="Notifications menu"
+                            >
+                                <div className="text-french-gray font-semibold mb-2">Notifications</div>
+                                <div className="space-y-2" role="list">
+                                    <p role="listitem">✓ System update completed</p>
+                                    <p role="listitem">✓ New metrics available</p>
+                                </div>
+                            </div>
+                        )}
+                    </div>
+
+                    {/* Profile */}
+                    <div className="relative" ref={profileRef}>
+                        <button
+                            onClick={() => setShowProfile(!showProfile)}
+                            className="p-2 hover:bg-sea-green hover:bg-opacity-20 rounded-lg transition-colors touch-target"
+                            aria-label="User profile menu"
+                            aria-expanded={showProfile}
+                            aria-haspopup="true"
+                        >
+                            <User size={20} className="text-neon-blue" aria-hidden="true" />
+                        </button>
+                        {showProfile && (
+                            <div 
+                                className="absolute right-0 mt-2 w-48 sm:w-56 bg-sea-green rounded-lg shadow-2xl overflow-hidden"
+                                role="menu"
+                                aria-label="User menu"
+                            >
+                                <div className="p-4 border-b border-white border-opacity-10">
+                                    <p className="font-semibold text-white">John Doe</p>
+                                    <p className="text-sm text-french-gray">admin@heimdall.com</p>
+                                </div>
+                                <a 
+                                    href="#" 
+                                    className="block px-4 py-3 hover:bg-oxford-blue text-white touch-target"
+                                    role="menuitem"
+                                >
+                                    Profile
+                                </a>
+                                <a 
+                                    href="#" 
+                                    className="block px-4 py-3 hover:bg-oxford-blue text-white touch-target"
+                                    role="menuitem"
+                                >
+                                    Settings
+                                </a>
+                            </div>
+                        )}
+                    </div>
+                </div>
+            </div>
+        </header>
+    );
+};
+
+export default Header;